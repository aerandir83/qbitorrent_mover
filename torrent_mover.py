--- conflicted
+++ resolved
@@ -1236,6 +1236,7 @@
         return analyzed_torrents, total_transfer_size, total_count
 
     def _update_transfer_progress(self, torrent_hash: str, progress: float, transferred_bytes: int, total_size: int, speed: float = 0.0, status_text: str = None):
+    def _update_transfer_progress(self, torrent_hash: str, progress: float, transferred_bytes: int, total_size: int, speed: float = 0.0, status_text: str = None):
         """Callback to update torrent progress.
 
         # AI-GOTCHA: Transfer progress clamping
@@ -1296,21 +1297,12 @@
                         self.ui.main_progress.update(self.ui.overall_task, advance=delta)
 
                     # 4. Update the individual torrent's progress bar with the new TOTAL
-<<<<<<< HEAD
                     self.ui.update_torrent_progress(torrent_hash, delta, transfer_mode, speed=speed, status_text=status_text, progress=progress)
                     
                     # Also update internal state directly if needed, but the method above handles it now.
                     # We keep this for consistency with previous direct access pattern if utilized elsewhere?
                     # valid: self.ui.update_torrent_progress handles self.ui._torrents update.
                     
-=======
-                    self.ui._torrents[torrent_hash]["transferred"] = transferred_bytes
-                    if speed > 0:
-                        self.ui._torrents[torrent_hash]["speed"] = speed
-                    if status_text:
-                        self.ui._torrents[torrent_hash]["status_text"] = status_text
-
->>>>>>> 32e410d2
                     # 5. Store the new "last known bytes" value back in the state
                     self.ui._torrents[torrent_hash]["bytes_for_delta_calc"] = transferred_bytes
                     # --- END NEW DELTA LOGIC ---
