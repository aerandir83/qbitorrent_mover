# Torrent Mover

A Python script to automatically move completed torrents from a source qBittorrent client to a destination, with flexible and secure transfer options.

## Versioning

This project follows a `MAJOR.MINOR.PATCH` versioning scheme:

*   **MAJOR**: Incremented for significant, backward-incompatible changes.
*   **MINOR**: Incremented when new, backward-compatible functionality is added.
*   **PATCH**: Incremented for backward-compatible bug fixes or minor updates.

<<<<<<< HEAD
The current version is **2.3.6**. To check your version, run: `python3 -m torrent_mover.torrent_mover --version`.

## Changelog

### Version 2.3.6 (Latest)
* **fix(log)**: Remove buggy exc_info from logging.exception calls.

### Version 2.3.5
* **fix(main)**: Correct is_remote_dir call argument.
=======
The current version is **2.3.3**. To check your version, run: `python3 -m torrent_mover.torrent_mover --version`.

## Changelog

### Version 2.3.3 (Latest)
* **fix(main)**: Correct is_remote_dir call and enhance debug logs.
>>>>>>> 8582bb07

### Version 2.3.2
* **fix(main)**: Remove calls to non-existent `increment_failed` and `increment_completed` UI methods.

### Version 2.3.1
* **fix(main)**: Remove calls to non-existent UI methods.

### Version 2.3.0
* **feat**: Implement detailed failure reporting to the UI, including reasons like "Destination path already exists."

### Version 2.2.0
* **feat(ui)**: Add torrent name prefix to active files list.

### Version 2.1.0
* **feat**: Enhance TransferCheckpoint to track recheck failures.

### Version 2.0.0
* **Fix (UI):** Removed the `Panel` wrapper causing a hardcoded background color, allowing the UI to use the terminal's default background.

### Version 2.0.0-rc2
* **Fix (UI):** Correctly hide analysis progress bar after completion.

### Version 2.0.0-rc1
* **Feature (UI):** Overhauled the UI with a new multi-column layout for better information density.
* **Feature (UI):** Added a "Live Log" panel to display real-time logging output directly in the UI.
* **Feature (UI):** Added "Files Left" (e.g., `2/5 files`) to the "Active Queue" panel.
* **Feature (UI):** Added "Transferred" and "Remaining" size (e.g., `0.5 / 5.2 GB`) to the "Statistics" panel.
* **Feature (UI):** Added the current `transfer_mode` (e.g., `SFTP_UPLOAD`) to the header.
* **Feature (Resume):** Implemented robust file transfer resume logic. The script now checks if a local file exists (`os.path.exists`) before resuming, preventing errors from deleted cache files.
* **Fix (UI):** Corrected panel background colors for a consistent dark theme.
* **Fix (UI):** Added "Downloaded / Total" size (e.g., `100.2 MiB / 1.2 GiB`) to the "Active Files" panel.
* **Fix (UI):** Renamed the "Current" progress bar to "Current Torrent" for clarity.
* **Fix (UI):** Corrected header markup (e.g., `[dim]`) rendering as plain text instead of being styled.
* **Fix (Logic):** Resolved a major bug where "Overall Progress" and "Statistics" could show different total sizes.
* **Fix (Logic):** Corrected a bug where `local_cache_sftp_upload` mode used an incorrect total size for the "Current Torrent" progress bar.
* **Fix (Logic):** Improved the accuracy of the "Avg Speed" calculation.
* **Fix (Code):** Resolved an `AttributeError` for `update_footer` by implementing `set_final_status`.

### Version 1.9.2
*   **Fix**: Corrected an `IndentationError` in the `UIManagerV2` class that occurred after replacing the UI module.

### Version 1.9.1
*   **Feature**: Implemented a `FileTransferTracker` to checkpoint and resume individual file transfers, preventing restarts from scratch after failures.
*   **Feature**: Centralized all script timeouts into a `Timeouts` class, allowing users to configure them via environment variables (`TM_SSH_CONNECT_TIMEOUT`, `TM_RECHECK_TIMEOUT`, etc.) for greater flexibility.
*   **Feature**: Enhanced bandwidth monitoring in the UI to show the transfer speed of each individual active file, providing more granular insight into performance.
*   **Fix**: Consolidated performance logging to provide a clear, single-line summary of a file transfer's duration and average speed at the `DEBUG` level.

### Version 1.9.0
* **Feature**: Replaced the entire UI with a new high-performance version.
    * Uses a persistent `rich.layout.Layout` for a stable, flicker-free display.
    * Implements a live stats panel, removing the need for `display_stats()` at the end.
    * Dramatically reduces memory usage by using shared `Progress` objects instead of one per-file.
    * Shows only the last 5 active file transfers to prevent visual clutter on large torrents.

### Version 1.8.2
* **Fix**: Resolved a race condition in the `SSHConnectionPool` that could cause threads to block unnecessarily when the pool contained dead connections.
* **Fix**: Hardened the `UIManager` to prevent resource leaks by ensuring all progress bars are stopped on exit, even during a crash.
* **Fix**: Added dynamic batch sizing to remote size calculation (`du -sb`) to prevent shell command length limit errors on torrents with thousands of files.

### Version 1.8.1
*   **Fix**: Add robust handling for destination recheck failures. If a file transfer succeeds but the torrent fails the recheck on the destination, the script now assumes the data is corrupt and deletes it to force a full re-transfer on the next run.

### Version 1.8.0
*   **Feat**: The SFTP read/write chunk size is now configurable in `config.ini` via the `sftp_chunk_size_kb` setting. This allows users to tune the chunk size for their network conditions, which can lead to significant performance improvements, especially on high-latency networks. The default is `64` KB.

### Version 1.7.2
*   **Refactor**: The UI version is now set dynamically from the canonical `__version__` variable in `torrent_mover.py`, eliminating the hardcoded version in `ui.py`.
*   **UI Fix**: Corrected a crash caused by an improper `rich` library implementation for fixed-width columns. The per-file progress bars are now correctly aligned and no longer cause the application to hang.
*   **UI Enhancement**: The per-file progress display now includes the completed size vs. the total size (e.g., `50.1 MB / 100.2 MB`).

### Version 1.7.1
*   **UI Fix**: Updated the overall and torrent-level progress bars to display both the transferred size and the total size (e.g., `1.2 GB / 16.3 GB`) for better clarity, instead of only showing the total size.

### Version 1.7.0
*   **Security**: Applied `shlex.quote()` to all shell command constructions to prevent command injection vulnerabilities.
*   **Enhancement**: The `--version` output now includes the path to the configuration file being used.
*   **Feature**: Added a `--check-config` flag to validate the configuration file without running a full transfer.
*   **Logging**: The script now logs the path of the configuration file being used at startup.
*   **UI**: Verified that the transfer speed is correctly displayed in the final summary.
*   **Development**: Added a `requirements-dev.txt` file for testing tools.

### Version 1.6.3
*   **New Feature**: Introduced a Rich-based UI for real-time progress tracking of torrent analysis and transfers.
*   **New Feature**: Implemented local caching for `sftp_upload` mode to improve reliability and performance.
*   **Improvement**: Switched to using `du -sb` for remote size calculation, significantly speeding up the analysis phase.
*   **Improvement**: Added a destination health check to verify disk space and permissions before starting transfers.
*   **Improvement**: Added cleanup for orphaned cache directories from previous runs.

### Version 1.3.1
*   **Fix**: Implemented a robust, per-server SSH session throttling mechanism to prevent `Secsh channel open FAILED` errors. This resolves issues where analyzing or transferring many torrents at once could exhaust the server's available SSH session slots.
*   **New Config Option**: Added `max_concurrent_ssh_sessions` to each server block in `config.ini.template`, allowing granular control over connection limits for both source and destination servers.

## Features

*   **Works with Two qBittorrent Clients**: Manages torrents on both a source and a destination client via their WebUIs.
*   **Multiple Transfer Modes**:
    *   **`sftp`**: (Default) Securely downloads files from the source to the local machine running the script.
    *   **`sftp_upload`**: Securely transfers files directly from a source SFTP server to a destination SFTP server, bypassing the local machine.
    *   **`rsync`**: Uses `rsync` for potentially faster transfers from the source to the local machine.
*   **Concurrent Transfers**: Downloads or uploads multiple files in parallel to maximize transfer speed. The level of concurrency is configurable.
*   **Category-Based Moving**: Only moves torrents assigned to a specific category you define (e.g., "move").
*   **Fully Automated Process**:
    1.  Pauses the torrent on the source client.
    2.  Transfers the data to the destination.
    3.  Adds the torrent to the destination client (paused).
    4.  Triggers a force recheck to verify data integrity.
    5.  Starts the torrent on the destination for seeding.
    6.  Deletes the torrent and its data from the source to free up space.
*   **Intelligent Path Handling**: Automatically creates a parent directory for single-file torrents to ensure successful re-checking.
*   **Safe Testing Modes**: Includes `--dry-run` and `--test-run` flags to simulate the process without making permanent changes.
*   **Permission Testing**: A `--test-permissions` flag helps diagnose write-permission issues on the local or remote destination.
*   **Flexible Configuration**: All settings are managed in a simple `config.ini` file.
*   **Advanced Categorization**: Optionally, automatically assign categories on your destination client based on torrent trackers.
*   **Robust Error Handling**: If a torrent fails the recheck after transfer, its data on the destination is deleted, and the torrent is marked internally to prevent automatic retries on subsequent runs. This usually indicates a persistent issue (e.g., disk corruption, permission problems after transfer, or a qBittorrent bug) requiring manual investigation.

## Requirements

*   Python 3.6+
*   Two qBittorrent clients accessible over the network.
*   SSH/SFTP access to the source server (and destination server if using `sftp_upload` mode).

## Installation & Setup

It's highly recommended to run this script in a Python virtual environment.

### 1. Get the Code and Prepare the Environment

First, clone the repository. The script is designed to be run as a package, so you should be in the parent directory of the `torrent_mover` folder when running commands.

```bash
# Example: Clone into the /opt directory
cd /opt
git clone https://github.com/your-username/torrent-mover.git

# Navigate to the root of the cloned repository
cd torrent-mover
```

Now, create and activate a Python virtual environment from the repository root.

```bash
# Create the virtual environment
python3 -m venv .venv

# Activate it (you'll need to do this every time you open a new shell)
source .venv/bin/activate
```

### 2. Install Dependencies

With your virtual environment active, install the required Python libraries from `requirements.txt`.

```bash
pip install -r torrent_mover/requirements.txt
```

### 3. Install `sshpass` (Required for Rsync)

If you plan to use the `rsync` transfer mode, you must install `sshpass`.

*   **For Debian/Ubuntu:** `sudo apt-get update && sudo apt-get install sshpass`
*   **For Fedora/CentOS/RHEL:** `sudo yum install sshpass`
*   **For Arch Linux:** `sudo pacman -S sshpass`

### 4. Create and Edit Your Configuration

The configuration files are located inside the `torrent_mover` directory.

```bash
# Navigate into the script's package directory
cd torrent_mover

# Copy the template to create your own config file
cp config.ini.template config.ini
```

Now, open `config.ini` with a text editor (like `nano` or `vi`) and fill in your server details. The template is organized into the following sections:

*   **`[SOURCE_CLIENT]` & `[DESTINATION_CLIENT]`**: Your qBittorrent client details.
*   **`[SOURCE_SERVER]`**: The SFTP/SSH details for your **source** server.
*   **`[DESTINATION_SERVER]`**: (Optional) The SFTP/SSH details for your **destination** server. **This is required only if `transfer_mode` is set to `sftp_upload`.**
*   **`[DESTINATION_PATHS]`**: The path on the destination where torrent data will be moved.
*   **`[SETTINGS]`**: Key operational settings, including:
    *   `transfer_mode`: `sftp`, `sftp_upload`, or `rsync`.
    *   `max_concurrent_file_transfers`: Number of files to transfer in parallel (e.g., `5`).
    *   `category_to_move`: The category in your source client that triggers a move.

## Basic Usage

**Important:** Because the script is now a package, it must be run with the `-m` flag from the **root directory of the repository** (the one containing the `.venv` and `torrent_mover` folders).

### Testing Your Setup (Recommended)

*   **Test Permissions**: Before the first run, verify that the script has the correct write permissions on the destination. It intelligently checks the local or remote path based on your `transfer_mode`.
    ```bash
    # From the repository root directory
    python3 -m torrent_mover.torrent_mover --test-permissions
    ```

*   **Dry Run (Simulation)**: This is the safest mode. It prints all the actions it *would* take without transferring files or changing any torrents.
    ```bash
    python3 -m torrent_mover.torrent_mover --dry-run
    ```

*   **Test Run (No Deletion)**: This performs a full run—transferring files and adding them to the destination—but **skips the final step of deleting the torrent from the source**.
    ```bash
    python3 -m torrent_mover.torrent_mover --test-run
    ```

### Normal Run

Once you've confirmed everything works, run the script normally:

```bash
# From the repository root directory
python3 -m torrent_mover.torrent_mover
```

## Scheduling with Cron

To run the script automatically, set up a cron job. **You must use absolute paths.**

1.  Open your crontab for editing: `crontab -e`
2.  Add a line to schedule the script. This example runs every 30 minutes.

```crontab
# Run the torrent mover every 30 minutes
# Note: The command must be run from the repository's root directory.
*/30 * * * * cd /opt/torrent-mover && .venv/bin/python3 -m torrent_mover.torrent_mover >> /opt/torrent-mover/cron.log 2>&1
```

**Breakdown of the command:**
*   `cd /opt/torrent-mover`: **Crucially**, first change to the repository's root directory.
*   `.venv/bin/python3`: Path to the Python executable in your virtual environment.
*   `-m torrent_mover.torrent_mover`: Runs the script as a module.
*   `>> .../cron.log 2>&1`: Appends all output to a log file for debugging.

## Command-Line Arguments

| Argument | Alias | Description |
|---|---|---|
| `--config [PATH]` | | Specifies the path to the `config.ini` file. |
| `--dry-run` | | Simulates the process without making any changes. |
| `--test-run` | | Performs a full run but **skips deleting torrents** from the source client. |
| `--parallel-jobs [N]` | | Sets the number of *torrents* to process concurrently. Defaults to `4`. |
| `--test-permissions` | | Tests write permissions for the configured destination and exits. |
| `--categorize` | `-c` | Starts an interactive session to categorize torrents. |
| `--category [CATEGORY]` | | Overrides the default category for a `--categorize` session. |
| `--no-rules` | `-nr` | During a `--categorize` session, ignore existing rules. |
| `--list-rules` | `-l` | Lists all saved tracker-to-category rules and exits. |
| `--add-rule [DOMAIN] [CATEGORY]` | `-a` | Adds or updates a categorization rule and exits. |
| `--delete-rule [DOMAIN]` | `-d` | Deletes a specific categorization rule and exits. |
| `--clear-recheck-failure [TORRENT_HASH]` | | Manually removes a torrent from the internal 'recheck_failed' list, allowing the script to process it again. Use after resolving the underlying issue. |
| `--version` | | Displays the current version of the script and exits. |

## Advanced Usage: Tracker-Based Categorization

This script can automatically assign a category to torrents on your destination client based on their trackers. Rules are stored in `tracker_rules.json`.

*   **Interactive Learning**: The easiest way to create rules is with the interactive mode.
    ```bash
    # Start interactive mode
    python3 -m torrent_mover.torrent_mover -c
    ```
*   **Manual Rule Management**:
    *   **List**: `python3 -m torrent_mover.torrent_mover -l`
    *   **Add/Update**: `python3 -m torrent_mover.torrent_mover -a "some-tracker.org" "My-TV-Shows"`
    *   **Delete**: `python3 -m torrent_mover.torrent_mover -d "some-tracker.org"`<|MERGE_RESOLUTION|>--- conflicted
+++ resolved
@@ -10,24 +10,12 @@
 *   **MINOR**: Incremented when new, backward-compatible functionality is added.
 *   **PATCH**: Incremented for backward-compatible bug fixes or minor updates.
 
-<<<<<<< HEAD
-The current version is **2.3.6**. To check your version, run: `python3 -m torrent_mover.torrent_mover --version`.
-
-## Changelog
-
-### Version 2.3.6 (Latest)
-* **fix(log)**: Remove buggy exc_info from logging.exception calls.
-
-### Version 2.3.5
-* **fix(main)**: Correct is_remote_dir call argument.
-=======
 The current version is **2.3.3**. To check your version, run: `python3 -m torrent_mover.torrent_mover --version`.
 
 ## Changelog
 
 ### Version 2.3.3 (Latest)
 * **fix(main)**: Correct is_remote_dir call and enhance debug logs.
->>>>>>> 8582bb07
 
 ### Version 2.3.2
 * **fix(main)**: Remove calls to non-existent `increment_failed` and `increment_completed` UI methods.
