#!/usr/bin/env python3
# Torrent Mover
#
# A script to automatically move completed torrents from a source qBittorrent client
# to a destination client and transfer the files via SFTP.

<<<<<<< HEAD
__version__ = "1.7.3"
=======
__version__ = "1.8.0"
>>>>>>> 5aa91093

import configparser
import sys
import logging
from pathlib import Path
import qbittorrentapi
import paramiko
import json
from urllib.parse import urlparse
from concurrent.futures import ThreadPoolExecutor, as_completed
import shutil
import subprocess
import re
import shlex
import threading
from collections import defaultdict
import errno
from .utils import ConfigValidator, retry, SSHConnectionPool, LockFile, _get_remote_size_du_core, batch_get_remote_sizes, RateLimitedFile, TransferCheckpoint
import tempfile
import getpass
import configupdater
import os
import time
import argparse
import argcomplete
from rich.console import Console
from rich.table import Table
from rich.logging import RichHandler
from .ui import UIManager
from typing import Optional, Dict, List, Tuple, Any, Set

# --- Constants ---
DEFAULT_RECHECK_TIMEOUT = 900
MAX_RETRY_ATTEMPTS = 2
RETRY_DELAY_SECONDS = 5
DEFAULT_PARALLEL_JOBS = 4
GB_BYTES = 1024**3
SSH_TIMEOUT = 10

SSH_CONTROL_PATH: Optional[str] = None

def setup_ssh_control_path() -> None:
    """Creates a directory for the SSH control socket."""
    global SSH_CONTROL_PATH
    try:
        user = getpass.getuser()
        control_dir = Path(tempfile.gettempdir()) / f"torrent_mover_ssh_{user}"
        control_dir.mkdir(mode=0o700, exist_ok=True)
        SSH_CONTROL_PATH = str(control_dir / "%r@%h:%p")
        logging.debug(f"Using SSH control path: {SSH_CONTROL_PATH}")
    except Exception as e:
        logging.warning(f"Could not create SSH control path directory. Multiplexing will be disabled. Error: {e}")
        SSH_CONTROL_PATH = None

def check_sshpass_installed() -> None:
    """
    Checks if sshpass is installed, which is required for rsync with password auth.
    Exits the script if it's not found.
    """
    if shutil.which("sshpass") is None:
        logging.error("FATAL: 'sshpass' is not installed or not in the system's PATH.")
        logging.error("Please install 'sshpass' to use the rsync transfer mode with a password.")
        logging.error("e.g., 'sudo apt-get install sshpass' or 'sudo yum install sshpass'")
        sys.exit(1)
    logging.debug("'sshpass' dependency check passed.")
    setup_ssh_control_path()

def _get_ssh_command(port: int) -> str:
    """Builds the SSH command for rsync, enabling connection multiplexing if available."""
    base_ssh_cmd = f"ssh -p {port} -c aes128-ctr -o StrictHostKeyChecking=no -o UserKnownHostsFile=/dev/null -o ServerAliveInterval=15"
    if SSH_CONTROL_PATH:
        multiplex_opts = f"-o ControlMaster=auto -o ControlPath={shlex.quote(SSH_CONTROL_PATH)} -o ControlPersist=60s"
        return f"{base_ssh_cmd} {multiplex_opts}"
    return base_ssh_cmd

def update_config(config_path: str, template_path: str) -> None:
    """
    Updates the config.ini from the template, preserving existing values and comments.
    Also creates a backup of the original config file.
    """
    config_file = Path(config_path)
    template_file = Path(template_path)
    logging.info("STATE: Checking for configuration updates...")

    if not template_file.is_file():
        logging.error(f"FATAL: Config template '{template_path}' not found.")
        sys.exit(1)

    if not config_file.is_file():
        logging.warning(f"Configuration file not found at '{config_path}'.")
        logging.warning("Creating a new one from the template. Please review and fill it out.")
        try:
            shutil.copy2(template_file, config_file)
        except OSError as e:
            logging.error(f"FATAL: Could not create config file: {e}")
            sys.exit(1)
        return

    try:
        updater = configupdater.ConfigUpdater()
        updater.read(config_file, encoding='utf-8')
        template_updater = configupdater.ConfigUpdater()
        template_updater.read(template_file, encoding='utf-8')

        changes_made = False
        for section_name in template_updater.sections():
            template_section = template_updater[section_name]
            if not updater.has_section(section_name):
                user_section = updater.add_section(section_name)
                for key, opt in template_section.items():
                    user_opt = user_section.set(key, opt.value)
                    if hasattr(opt, 'comments') and opt.comments.above:
                        user_opt.add_comment('\n'.join(opt.comments.above), above=True)
                    if hasattr(opt, 'comments') and opt.comments.inline:
                        user_opt.add_comment(opt.comments.inline, inline=True)
                changes_made = True
                logging.info(f"CONFIG: Added new section to config: [{section_name}]")
            else:
                user_section = updater[section_name]
                for key, opt in template_section.items():
                    if not user_section.has_option(key):
                        user_opt = user_section.set(key, opt.value)
                        if hasattr(opt, 'comments') and opt.comments.above:
                            user_opt.add_comment('\n'.join(opt.comments.above), above=True)
                        if hasattr(opt, 'comments') and opt.comments.inline:
                            user_opt.add_comment(opt.comments.inline, inline=True)
                        changes_made = True
                        logging.info(f"CONFIG: Added new option in [{section_name}]: {key}")

        if changes_made:
            backup_dir = config_file.parent / 'backup'
            backup_dir.mkdir(exist_ok=True)
            backup_filename = f"{config_file.stem}.bak_{time.strftime('%Y%m%d-%H%M%S')}"
            backup_path = backup_dir / backup_filename
            shutil.copy2(config_file, backup_path)
            logging.info(f"CONFIG: Backed up existing configuration to '{backup_path}'")
            with config_file.open('w', encoding='utf-8') as f:
                updater.write(f)
            logging.info("CONFIG: Configuration file has been updated with new options.")
        else:
            logging.info("CONFIG: Configuration file is already up-to-date.")
    except Exception as e:
        logging.error(f"FATAL: An error occurred during config update: {e}", exc_info=True)
        sys.exit(1)

def load_config(config_path: str = "config.ini") -> configparser.ConfigParser:
    """
    Loads the configuration from the specified .ini file.
    Exits if the file is not found.
    """
    config_file = Path(config_path)
    if not config_file.is_file():
        logging.error(f"FATAL: Configuration file not found at '{config_path}'.")
        logging.error("Please copy 'config.ini.template' to 'config.ini' and fill in your details.")
        sys.exit(1)
    config = configparser.ConfigParser()
    config.read(config_file)
    return config

@retry(tries=MAX_RETRY_ATTEMPTS, delay=RETRY_DELAY_SECONDS)
def connect_qbit(config_section: configparser.SectionProxy, client_name: str) -> qbittorrentapi.Client:
    """
    Connects to a qBittorrent client using details from a config section.
    Returns a connected client object or raises an exception on failure.
    """
    host = config_section['host']
    port = config_section.getint('port')
    username = config_section['username']
    password = config_section['password']
    verify_cert = config_section.getboolean('verify_cert', fallback=True)
    logging.info(f"STATE: Connecting to {client_name} qBittorrent at {host}...")
    client = qbittorrentapi.Client(
        host=host,
        port=port,
        username=username,
        password=password,
        VERIFY_WEBUI_CERTIFICATE=verify_cert,
        REQUESTS_ARGS={'timeout': SSH_TIMEOUT}
    )
    client.auth_log_in()
    logging.info(f"CLIENT: Successfully connected to {client_name}. Version: {client.app.version}")
    return client

def sftp_mkdir_p(sftp: paramiko.SFTPClient, remote_path: str) -> None:
    """
    Ensures a directory exists on the remote SFTP server, creating it recursively if necessary.
    This is similar to `mkdir -p`.
    """
    if not remote_path:
        return
    remote_path = remote_path.replace('\\', '/').rstrip('/')
    try:
        sftp.stat(remote_path)
    except FileNotFoundError:
        parent_dir = os.path.dirname(remote_path)
        sftp_mkdir_p(sftp, parent_dir)
        try:
            sftp.mkdir(remote_path)
        except IOError as e:
            logging.error(f"Failed to create remote directory '{remote_path}': {e}")
            try:
                sftp.stat(remote_path)
            except FileNotFoundError:
                raise e

def get_remote_size(sftp: paramiko.SFTPClient, remote_path: str) -> int:
    """Recursively gets the total size of a remote file or directory."""
    total_size = 0
    try:
        stat = sftp.stat(remote_path)
        if stat.st_mode & 0o40000:  # S_ISDIR
            for item in sftp.listdir(remote_path):
                item_path = f"{remote_path.rstrip('/')}/{item}"
                total_size += get_remote_size(sftp, item_path)
        else:
            total_size = stat.st_size if stat.st_size is not None else 0
    except FileNotFoundError:
        logging.warning(f"Could not stat remote path for size calculation: {remote_path}")
        return 0
    return total_size

@retry(tries=MAX_RETRY_ATTEMPTS, delay=RETRY_DELAY_SECONDS)
def get_remote_size_rsync(sftp_config: configparser.SectionProxy, remote_path: str) -> int:
    """
    Gets the total size of a remote file or directory using rsync --stats, with retries.
    This is much faster than recursive SFTP STAT calls for directories with many files.
    """
    host = sftp_config['host']
    port = sftp_config.getint('port')
    username = sftp_config['username']
    password = sftp_config['password']
    remote_spec = f"{username}@{host}:{shlex.quote(remote_path)}"
    rsync_cmd = [
        "sshpass", "-p", password,
        "rsync",
        "-a", "--dry-run", "--stats", "--timeout=60",
        "-e", _get_ssh_command(port),
        remote_spec,
        "."
    ]
    try:
        result = subprocess.run(
            rsync_cmd,
            capture_output=True,
            text=True,
            encoding='utf-8',
            errors='replace'
        )
        if result.returncode != 0 and result.returncode != 24:
            raise Exception(f"Rsync (size check) failed with exit code {result.returncode}. Stderr: {result.stderr}")
        match = re.search(r"Total file size: ([\d,]+) bytes", result.stdout)
        if match:
            size_str = match.group(1).replace(',', '')
            return int(size_str)
        else:
            logging.warning(f"Could not parse rsync --stats output for torrent '{os.path.basename(remote_path)}'.")
            logging.debug(f"Rsync stdout for size check:\n{result.stdout}")
            raise Exception("Failed to parse rsync stats output.")
    except FileNotFoundError:
        logging.error("FATAL: 'rsync' or 'sshpass' command not found during size check.")
        raise
    except Exception as e:
        raise e

def is_remote_dir(ssh_client: paramiko.SSHClient, path: str) -> bool:
    """Checks if a remote path is a directory using 'test -d'."""
    try:
        command = f"test -d {shlex.quote(path)}"
        stdin, stdout, stderr = ssh_client.exec_command(command, timeout=30)
        exit_status = stdout.channel.recv_exit_status()
        return exit_status == 0
    except Exception as e:
        logging.error(f"Cannot access remote path: {path}\n"
                      f"This could mean:\n"
                      f" • The path doesn't exist on the remote server\n"
                      f" • You don't have permission to access it\n"
                      f" • The SSH connection was interrupted\n"
                      f"Technical details: {e}")
        return False

def _get_all_files_recursive(sftp: paramiko.SFTPClient, remote_path: str, base_dest_path: str, file_list: List[Tuple[str, str]]) -> None:
    """
    Recursively walks a remote directory to build a flat list of all files to transfer.
    `base_dest_path` is the corresponding destination path for the initial `remote_path`.
    """
    remote_path_norm = remote_path.replace('\\', '/')
    base_dest_path_norm = base_dest_path.replace('\\', '/')
    try:
        items = sftp.listdir(remote_path_norm)
    except FileNotFoundError:
        logging.warning(f"Directory not found on source, skipping: {remote_path_norm}")
        return
    for item in items:
        remote_item_path = f"{remote_path_norm.rstrip('/')}/{item}"
        dest_item_path = f"{base_dest_path_norm.rstrip('/')}/{item}"
        try:
            stat_info = sftp.stat(remote_item_path)
            if stat_info.st_mode & 0o40000:  # S_ISDIR
                _get_all_files_recursive(sftp, remote_item_path, dest_item_path, file_list)
            else:
                file_list.append((remote_item_path, dest_item_path))
        except FileNotFoundError:
            logging.warning(f"File or directory vanished during scan: {remote_item_path}")
            continue

@retry(tries=MAX_RETRY_ATTEMPTS, delay=RETRY_DELAY_SECONDS)
def _sftp_download_to_cache(source_pool: SSHConnectionPool, source_file_path: str, local_cache_path: Path, torrent_hash: str, ui: UIManager, download_limit_bytes_per_sec: int = 0, sftp_chunk_size: int = 65536) -> None:
    """
    Downloads a file from SFTP to a local cache path, with resume support and progress reporting.
    """
    try:
        with source_pool.get_connection() as (sftp, ssh):
            remote_stat = sftp.stat(source_file_path)
            total_size = remote_stat.st_size
            ui.start_file_transfer(torrent_hash, source_file_path, total_size)
            ui.update_file_status(torrent_hash, source_file_path, "Downloading")
            local_size = 0
            if local_cache_path.exists():
                local_size = local_cache_path.stat().st_size
            if local_size >= total_size:
                logging.info(f"Cache hit, skipping download: {os.path.basename(source_file_path)}")
                ui.update_torrent_byte_progress(torrent_hash, total_size)
                ui.advance_overall_progress(total_size)
                ui.update_file_progress(torrent_hash, source_file_path, total_size)
                return
            if local_size > 0:
                logging.info(f"Resuming download to cache: {os.path.basename(source_file_path)}")
                mode = 'ab'
                ui.update_torrent_byte_progress(torrent_hash, local_size)
                ui.advance_overall_progress(local_size)
                ui.update_file_progress(torrent_hash, source_file_path, local_size)
            else:
                logging.info(f"Downloading to cache: {os.path.basename(source_file_path)}")
                mode = 'wb'
            with sftp.open(source_file_path, 'rb') as remote_f_raw:
                remote_f_raw.seek(local_size)
                remote_f_raw.prefetch()
                remote_f = RateLimitedFile(remote_f_raw, download_limit_bytes_per_sec)
                with open(local_cache_path, mode) as local_f:
                    while True:
                        chunk = remote_f.read(sftp_chunk_size)
                        if not chunk: break
                        local_f.write(chunk)
                        increment = len(chunk)
                        ui.update_torrent_byte_progress(torrent_hash, increment)
                        ui.advance_overall_progress(increment)
                        ui.update_file_progress(torrent_hash, source_file_path, increment)
    except Exception as e:
        logging.error(f"Failed to download to cache for {source_file_path}: {e}")
        raise

@retry(tries=MAX_RETRY_ATTEMPTS, delay=RETRY_DELAY_SECONDS)
def _sftp_upload_from_cache(dest_pool: SSHConnectionPool, local_cache_path: Path, source_file_path: str, dest_file_path: str, torrent_hash: str, ui: UIManager, upload_limit_bytes_per_sec: int = 0, sftp_chunk_size: int = 65536) -> None:
    """
    Uploads a file from a local cache path to the destination SFTP server.
    """
    file_name = local_cache_path.name
    if not local_cache_path.is_file():
        logging.error(f"Cannot upload '{file_name}' from cache: File does not exist.")
        ui.update_file_status(torrent_hash, source_file_path, "[red]Cache file missing[/red]")
        ui.advance_torrent_file_progress(torrent_hash)
        raise FileNotFoundError(f"Local cache file not found: {local_cache_path}")
    try:
        total_size = local_cache_path.stat().st_size
        ui.start_file_transfer(torrent_hash, source_file_path, total_size)
        ui.update_file_status(torrent_hash, source_file_path, "Uploading")
        with dest_pool.get_connection() as (sftp, ssh):
            dest_size = 0
            try:
                dest_size = sftp.stat(dest_file_path).st_size
            except FileNotFoundError:
                pass
            if dest_size >= total_size:
                logging.info(f"Skipping upload (exists and size matches): {file_name}")
                ui.update_torrent_byte_progress(torrent_hash, total_size)
                ui.advance_overall_progress(total_size)
                ui.update_file_progress(torrent_hash, source_file_path, total_size)
                return
            if dest_size > 0:
                ui.update_torrent_byte_progress(torrent_hash, dest_size)
                ui.advance_overall_progress(dest_size)
                ui.update_file_progress(torrent_hash, source_file_path, dest_size)
            dest_dir = os.path.dirname(dest_file_path)
            sftp_mkdir_p(sftp, dest_dir)
            with open(local_cache_path, 'rb') as source_f_raw:
                source_f_raw.seek(dest_size)
                source_f = RateLimitedFile(source_f_raw, upload_limit_bytes_per_sec)
                with sftp.open(dest_file_path, 'ab' if dest_size > 0 else 'wb') as dest_f:
                    while True:
                        chunk = source_f.read(sftp_chunk_size)
                        if not chunk: break
                        dest_f.write(chunk)
                        increment = len(chunk)
                        ui.update_torrent_byte_progress(torrent_hash, increment)
                        ui.advance_overall_progress(increment)
                        ui.update_file_progress(torrent_hash, source_file_path, increment)
            if sftp.stat(dest_file_path).st_size != total_size:
                raise Exception("Final size mismatch during cached upload.")
            ui.update_file_status(torrent_hash, source_file_path, "[green]Completed[/green]")
    except Exception as e:
        ui.update_file_status(torrent_hash, source_file_path, "[red]Upload Failed[/red]")
        logging.error(f"Upload from cache failed for {file_name}: {e}")
        raise
    finally:
        ui.advance_torrent_file_progress(torrent_hash)

def _sftp_upload_file(source_pool: SSHConnectionPool, dest_pool: SSHConnectionPool, source_file_path: str, dest_file_path: str, torrent_hash: str, ui: UIManager, dry_run: bool = False, download_limit_bytes_per_sec: int = 0, upload_limit_bytes_per_sec: int = 0, sftp_chunk_size: int = 65536) -> None:
    """
    Streams a single file from a source SFTP server to a destination SFTP server with a progress bar.
    Establishes its own SFTP sessions for thread safety. Supports resuming.
    """
    file_name = os.path.basename(source_file_path)
    try:
        with source_pool.get_connection() as (source_sftp, source_ssh), dest_pool.get_connection() as (dest_sftp, dest_ssh):
            start_time = time.time()
            try:
                source_stat = source_sftp.stat(source_file_path)
                total_size = source_stat.st_size
            except FileNotFoundError:
                logging.warning(f"Source file not found, skipping: {source_file_path}")
                return
            if total_size == 0:
                logging.warning(f"Skipping zero-byte source file: {file_name}")
                return
            dest_size = 0
            try:
                dest_stat = dest_sftp.stat(dest_file_path)
                dest_size = dest_stat.st_size
                if dest_size == total_size:
                    logging.info(f"Skipping (exists and size matches): {file_name}")
                    ui.update_torrent_byte_progress(torrent_hash, total_size - dest_size)
                    ui.advance_overall_progress(total_size - dest_size)
                    return
                elif dest_size > total_size:
                    logging.warning(f"Destination file '{file_name}' is larger than source ({dest_size} > {total_size}). Re-uploading.")
                    dest_size = 0
                else:
                    logging.info(f"Resuming upload for {file_name} from {dest_size / (1024*1024):.2f} MB.")
            except FileNotFoundError:
                pass
            if dest_size > 0:
                ui.update_torrent_byte_progress(torrent_hash, dest_size)
                ui.advance_overall_progress(dest_size)
            if dry_run:
                logging.info(f"[DRY RUN] Would upload: {source_file_path} -> {dest_file_path}")
                remaining_size = total_size - dest_size
                ui.update_torrent_byte_progress(torrent_hash, remaining_size)
                ui.advance_overall_progress(remaining_size)
                return
            dest_dir = os.path.dirname(dest_file_path)
            sftp_mkdir_p(dest_sftp, dest_dir)
            try:
                with source_sftp.open(source_file_path, 'rb') as source_f_raw:
                    source_f_raw.seek(dest_size)
                    source_f_raw.prefetch()
                    source_f = RateLimitedFile(source_f_raw, download_limit_bytes_per_sec)
                    with dest_sftp.open(dest_file_path, 'ab' if dest_size > 0 else 'wb') as dest_f_raw:
                        dest_f = RateLimitedFile(dest_f_raw, upload_limit_bytes_per_sec)
                        while True:
                            chunk = source_f.read(sftp_chunk_size)
                            if not chunk: break
                            dest_f.write(chunk)
                            increment = len(chunk)
                            ui.update_torrent_byte_progress(torrent_hash, increment)
                            ui.advance_overall_progress(increment)
                final_dest_size = dest_sftp.stat(dest_file_path).st_size
                if final_dest_size == total_size:
                    end_time = time.time()
                    duration = end_time - start_time
                    logging.debug(f"Upload of '{file_name}' completed.")
                    if duration > 0:
                        speed_mbps = (total_size * 8) / (duration * 1024 * 1024)
                        logging.debug(f"PERF: '{file_name}' ({total_size / 1024**2:.2f} MiB) took {duration:.2f} seconds.")
                        logging.debug(f"PERF: Average speed: {speed_mbps:.2f} Mbps.")
                    else:
                        logging.debug(f"PERF: '{file_name}' completed in < 1 second.")
                else:
                    raise Exception(f"Final size mismatch for {file_name}. Expected {total_size}, got {final_dest_size}")
            except PermissionError:
                logging.error(f"Permission denied on destination server for path: {dest_file_path}\n"
                              "Please check that the destination user has write access to that directory.")
                raise
            except FileNotFoundError as e:
                logging.error(f"Source file not found: {source_file_path}")
                logging.error("This can happen if the file was moved or deleted on the source before transfer.")
                raise e
            except (socket.timeout, TimeoutError) as e:
                logging.error(f"Network timeout during upload of file: {file_name}")
                logging.error("The script will retry, but check your network stability if this persists.")
                raise e
            except Exception as e:
                logging.error(f"Upload failed for {file_name}: {e}")
                raise
    finally:
        ui.advance_torrent_file_progress(torrent_hash)

@retry(tries=MAX_RETRY_ATTEMPTS, delay=RETRY_DELAY_SECONDS)
def _sftp_download_file(pool: SSHConnectionPool, remote_file: str, local_file: str, torrent_hash: str, ui: UIManager, dry_run: bool = False, download_limit_bytes_per_sec: int = 0, sftp_chunk_size: int = 65536) -> None:
    """
    Downloads a single file with a progress bar, with retries. Establishes its own SFTP session
    to ensure thread safety when called from a ThreadPoolExecutor.
    """
    local_path = Path(local_file)
    file_name = os.path.basename(remote_file)
    try:
        with pool.get_connection() as (sftp, ssh_client):
            remote_stat = sftp.stat(remote_file)
            total_size = remote_stat.st_size
            logging.debug(f"SFTP Check: Remote file '{remote_file}' size: {total_size}")
            if total_size == 0:
                logging.warning(f"Skipping zero-byte file: {file_name}")
                return
            local_size = 0
            if local_path.exists():
                local_size = local_path.stat().st_size
                logging.debug(f"SFTP Check: Local file '{local_file}' exists with size: {local_size}")
                if local_size == total_size:
                    logging.info(f"Skipping (exists and size matches): {file_name}")
                    logging.debug(f"SFTP SKIP: Local: {local_size}, Remote: {total_size}. Skipping file '{file_name}'.")
                    ui.update_torrent_byte_progress(torrent_hash, total_size - local_size)
                    ui.advance_overall_progress(total_size - local_size)
                    return
                elif local_size > total_size:
                    logging.warning(f"Local file '{file_name}' is larger than remote ({local_size} > {total_size}), re-downloading from scratch.")
                    logging.debug(f"SFTP OVERWRITE: Local: {local_size}, Remote: {total_size}. Overwriting file '{file_name}'.")
                    local_size = 0
                else:
                    logging.info(f"Resuming download for {file_name} from {local_size / (1024*1024):.2f} MB.")
                    logging.debug(f"SFTP RESUME: Local: {local_size}, Remote: {total_size}. Resuming file '{file_name}'.")
            if local_size > 0:
                ui.update_torrent_byte_progress(torrent_hash, local_size)
                ui.advance_overall_progress(local_size)
            if dry_run:
                logging.info(f"[DRY RUN] Would download: {remote_file} -> {local_path}")
                remaining_size = total_size - local_size
                ui.update_torrent_byte_progress(torrent_hash, remaining_size)
                ui.advance_overall_progress(remaining_size)
                return
            local_path.parent.mkdir(parents=True, exist_ok=True)
            try:
                mode = 'r+b' if local_size > 0 else 'wb'
                with sftp.open(remote_file, 'rb') as remote_f_raw:
                    remote_f_raw.seek(local_size)
                    remote_f_raw.prefetch()
                    remote_f = RateLimitedFile(remote_f_raw, download_limit_bytes_per_sec)
                    with open(local_path, mode) as local_f:
                        if local_size > 0:
                            local_f.seek(local_size)
                        while True:
                            chunk = remote_f.read(sftp_chunk_size)
                            if not chunk: break
                            local_f.write(chunk)
                            increment = len(chunk)
                            ui.update_torrent_byte_progress(torrent_hash, increment)
                            ui.advance_overall_progress(increment)
                final_local_size = local_path.stat().st_size
                if final_local_size != total_size:
                    raise Exception(f"Final size mismatch for {file_name}. Expected {total_size}, got {final_local_size}")
            except PermissionError:
                logging.error(f"Permission denied while trying to write to local path: {local_path.parent}\n"
                              "Please check that the user running the script has write permissions for this directory.\n"
                              "If you intended to transfer to another remote server, use 'transfer_mode = sftp_upload' in your config.")
                raise
            except FileNotFoundError as e:
                logging.error(f"Source file not found: {remote_file}")
                logging.error("This can happen if the file was moved or deleted on the source before transfer.")
                raise e
            except (socket.timeout, TimeoutError) as e:
                logging.error(f"Network timeout during download of file: {file_name}")
                logging.error("The script will retry, but check your network stability if this persists.")
                raise e
            except Exception as e:
                logging.error(f"Download failed for {file_name}: {e}")
                raise
    finally:
        ui.advance_torrent_file_progress(torrent_hash)

def transfer_content_rsync(sftp_config: configparser.SectionProxy, remote_path: str, local_path: str, torrent_hash: str, ui: UIManager, dry_run: bool = False) -> None:
    """
    Transfers a remote file or directory to a local path using rsync, with retries.
    """
    host = sftp_config['host']
    port = sftp_config.getint('port')
    username = sftp_config['username']
    password = sftp_config['password']
    local_parent_dir = os.path.dirname(local_path)
    Path(local_parent_dir).mkdir(parents=True, exist_ok=True)
    remote_spec = f"{username}@{host}:{shlex.quote(remote_path)}"
    rsync_cmd = [
        "sshpass", "-p", password,
        "rsync",
        "-a", "--partial", "--inplace",
        "--info=progress2",
        "--timeout=60",
        "-e", _get_ssh_command(port),
        remote_spec,
        local_parent_dir
    ]
    safe_rsync_cmd = list(rsync_cmd)
    safe_rsync_cmd[2] = "'********'"
    if dry_run:
        logging.info(f"[DRY RUN] Would execute rsync for: {os.path.basename(remote_path)}")
        logging.debug(f"[DRY RUN] Command: {' '.join(safe_rsync_cmd)}")
        ui.update_torrent_byte_progress(torrent_hash, ui._torrents_data[torrent_hash]["progress_obj"].tasks[0].total)
        ui.advance_overall_progress(ui._torrents_data[torrent_hash]["progress_obj"].tasks[0].total)
        return
    if Path(local_path).exists():
        logging.info(f"Partial file/directory found for '{os.path.basename(remote_path)}'. Resuming with rsync.")
    else:
        logging.info(f"Starting rsync transfer for '{os.path.basename(remote_path)}'")
    logging.debug(f"Executing rsync command: {' '.join(safe_rsync_cmd)}")
    for attempt in range(1, MAX_RETRY_ATTEMPTS + 1):
        if attempt > 1:
            logging.info(f"Rsync attempt {attempt}/{MAX_RETRY_ATTEMPTS} for '{os.path.basename(remote_path)}'...")
            time.sleep(RETRY_DELAY_SECONDS)
        process = None
        try:
            start_time = time.time()
            process = subprocess.Popen(
                rsync_cmd,
                stdout=subprocess.PIPE,
                stderr=subprocess.PIPE,
                text=True,
                encoding='utf-8',
                errors='replace',
                bufsize=1
            )
            last_total_transferred = 0
            progress_regex = re.compile(r"^\s*([\d,]+)\s+\d{1,3}%.*$")
            if process.stdout:
                for line in iter(process.stdout.readline, ''):
                    line = line.strip()
                    match = progress_regex.match(line)
                    if match:
                        try:
                            total_transferred_str = match.group(1).replace(',', '')
                            total_transferred = int(total_transferred_str)
                            advance = total_transferred - last_total_transferred
                            if advance > 0:
                                ui.update_torrent_byte_progress(torrent_hash, advance)
                                ui.advance_overall_progress(advance)
                                last_total_transferred = total_transferred
                        except (ValueError, IndexError):
                            logging.warning(f"Could not parse rsync progress line: {line}")
                    else:
                        logging.debug(f"rsync stdout: {line}")
            process.wait()
            stderr_output = process.stderr.read() if process.stderr else ""
            if process.returncode == 0 or process.returncode == 24:
                task = ui._torrents_data[torrent_hash]["progress_obj"].tasks[0]
                if task.completed < task.total:
                    remaining = task.total - task.completed
                    if remaining > 0:
                        ui.update_torrent_byte_progress(torrent_hash, remaining)
                        ui.advance_overall_progress(remaining)
                logging.info(f"Rsync transfer completed successfully for '{os.path.basename(remote_path)}'.")
                ui.advance_torrent_file_progress(torrent_hash)
                return
            elif process.returncode == 30:
                logging.warning(f"Rsync timed out for '{os.path.basename(remote_path)}'. Retrying...")
                continue
            else:
                if "permission denied" in stderr_output.lower():
                    logging.error(f"Rsync failed due to a permission error on the local machine.\n"
                                  f"Please check that the user running the script has write permissions for the destination path: {local_parent_dir}")
                else:
                    logging.error(f"Rsync failed for '{os.path.basename(remote_path)}' with non-retryable exit code {process.returncode}.\n"
                                  f"Rsync stderr: {stderr_output}")
                raise Exception(f"Rsync transfer failed for {os.path.basename(remote_path)}")
        except FileNotFoundError:
            logging.error("FATAL: 'rsync' or 'sshpass' command not found.")
            raise
        except Exception as e:
            logging.error(f"An exception occurred during rsync for '{os.path.basename(remote_path)}': {e}")
            if process:
                process.kill()
            if attempt < MAX_RETRY_ATTEMPTS:
                logging.warning("Retrying...")
                continue
            else:
                raise e
    raise Exception(f"Rsync transfer for '{os.path.basename(remote_path)}' failed after {MAX_RETRY_ATTEMPTS} attempts.")

def transfer_content(pool: SSHConnectionPool, all_files: List[Tuple[str, str]], torrent_hash: str, ui: UIManager, max_concurrent_downloads: int, dry_run: bool = False, download_limit_bytes_per_sec: int = 0, sftp_chunk_size: int = 65536) -> None:
    """
    Transfers a list of remote files to their local destination paths.
    """
    with ThreadPoolExecutor(max_workers=max_concurrent_downloads) as file_executor:
        futures = [
            file_executor.submit(_sftp_download_file, pool, remote_f, local_f, torrent_hash, ui, dry_run, download_limit_bytes_per_sec, sftp_chunk_size)
            for remote_f, local_f in all_files
        ]
        for future in as_completed(futures):
            future.result()

def transfer_content_sftp_upload(
    source_pool: SSHConnectionPool, dest_pool: SSHConnectionPool, all_files: List[Tuple[str, str]], torrent_hash: str, ui: UIManager,
    max_concurrent_downloads: int, max_concurrent_uploads: int, total_size: int, dry_run: bool = False, local_cache_sftp_upload: bool = False,
    download_limit_bytes_per_sec: int = 0, upload_limit_bytes_per_sec: int = 0, sftp_chunk_size: int = 65536
) -> None:
    """
    Transfers a list of files from a source SFTP to a destination SFTP server.
    """
    if total_size > GB_BYTES and not local_cache_sftp_upload:
        logging.warning(f"Total torrent size ({total_size / GB_BYTES:.2f} GB) exceeds 1 GB threshold.")
        logging.warning("Forcing local caching for this transfer to ensure memory safety.")
        local_cache_sftp_upload = True
    if local_cache_sftp_upload:
        if dry_run:
            logging.info(f"[DRY RUN] Would download {len(all_files)} files to cache and then upload.")
            ui.update_torrent_byte_progress(torrent_hash, ui._torrents_data[torrent_hash]["progress_obj"].tasks[0].total)
            ui.advance_overall_progress(ui._torrents_data[torrent_hash]["progress_obj"].tasks[0].total)
            return
        temp_dir = Path(tempfile.gettempdir()) / f"torrent_mover_cache_{torrent_hash}"
        temp_dir.mkdir(exist_ok=True)
        transfer_successful = False
        try:
            with ThreadPoolExecutor(max_workers=max_concurrent_downloads, thread_name_prefix='CacheDownloader') as download_executor, \
                 ThreadPoolExecutor(max_workers=max_concurrent_uploads, thread_name_prefix='CacheUploader') as upload_executor:
                download_futures = {
                    download_executor.submit(
                        _sftp_download_to_cache, source_pool, source_f,
                        temp_dir / os.path.basename(source_f), torrent_hash, ui,
                        download_limit_bytes_per_sec, sftp_chunk_size
                    ): (source_f, dest_f)
                    for source_f, dest_f in all_files
                }
                upload_futures = []
                for download_future in as_completed(download_futures):
                    source_f, dest_f = download_futures[download_future]
                    try:
                        download_future.result()
                        local_cache_path = temp_dir / os.path.basename(source_f)
                        upload_future = upload_executor.submit(
                            _sftp_upload_from_cache, dest_pool, local_cache_path,
                            source_f, dest_f, torrent_hash, ui,
                            upload_limit_bytes_per_sec, sftp_chunk_size
                        )
                        upload_futures.append(upload_future)
                    except Exception as e:
                        logging.error(f"Download of '{os.path.basename(source_f)}' failed, it will not be uploaded. Error: {e}")
                        raise
                for upload_future in as_completed(upload_futures):
                    upload_future.result()
            transfer_successful = True
        finally:
            if transfer_successful:
                shutil.rmtree(temp_dir, ignore_errors=True)
                logging.debug(f"Successfully removed cache directory: {temp_dir}")
    else:
        with ThreadPoolExecutor(max_workers=max_concurrent_uploads) as file_executor:
            futures = [
                file_executor.submit(
                    _sftp_upload_file, source_pool, dest_pool, source_f, dest_f,
                    torrent_hash, ui, dry_run,
                    download_limit_bytes_per_sec, upload_limit_bytes_per_sec, sftp_chunk_size
                )
                for source_f, dest_f in all_files
            ]
            for future in as_completed(futures):
                future.result()

def get_eligible_torrents(client: qbittorrentapi.Client, category: str, size_threshold_gb: Optional[float] = None) -> List[qbittorrentapi.TorrentDictionary]:
    """
    Retrieves a list of torrents to be moved based on the specified category and an optional size threshold.
    """
    try:
        if size_threshold_gb is None:
            torrents = client.torrents_info(category=category, status_filter='completed')
            logging.info(f"Found {len(torrents)} completed torrent(s) in category '{category}' to move.")
            return torrents
        logging.info(f"Size threshold of {size_threshold_gb} GB is active for category '{category}'.")
        all_torrents_in_category = client.torrents_info(category=category)
        current_total_size = sum(t.size for t in all_torrents_in_category)
        threshold_bytes = size_threshold_gb * GB_BYTES
        logging.info(f"Current category size: {current_total_size / GB_BYTES:.2f} GB. Target size: {size_threshold_gb:.2f} GB.")
        if current_total_size <= threshold_bytes:
            logging.info("Category size is already below the threshold. No torrents to move.")
            return []
        size_to_move = current_total_size - threshold_bytes
        logging.info(f"Need to move at least {size_to_move / GB_BYTES:.2f} GB of torrents.")
        completed_torrents = [t for t in all_torrents_in_category if t.state == 'completed' or (t.progress == 1 and t.state not in ['checkingUP', 'checkingDL'])]
        eligible_torrents = sorted([t for t in completed_torrents if hasattr(t, 'added_on')], key=lambda t: t.added_on)
        torrents_to_move = []
        size_of_selected_torrents = 0
        for torrent in eligible_torrents:
            if size_of_selected_torrents >= size_to_move:
                break
            torrents_to_move.append(torrent)
            size_of_selected_torrents += torrent.size
        if not torrents_to_move:
            logging.warning("No completed torrents are available to move to meet the threshold.")
            return []
        logging.info(f"Selected {len(torrents_to_move)} torrent(s) to meet the threshold (Total size: {size_of_selected_torrents / GB_BYTES:.2f} GB).")
        return torrents_to_move
    except Exception as e:
        logging.error(f"Could not retrieve torrents from client: {e}")
        return []

def wait_for_recheck_completion(client: qbittorrentapi.Client, torrent_hash: str, timeout_seconds: int = DEFAULT_RECHECK_TIMEOUT, dry_run: bool = False) -> bool:
    if dry_run:
        logging.info(f"[DRY RUN] Would wait for recheck on {torrent_hash[:10]}. Assuming success.")
        return True
    start_time = time.time()
    logging.info(f"Waiting for recheck to complete for torrent {torrent_hash[:10]}...")
    while time.time() - start_time < timeout_seconds:
        try:
            torrent_info = client.torrents_info(torrent_hashes=torrent_hash)
            if not torrent_info:
                logging.warning(f"Torrent {torrent_hash[:10]} disappeared while waiting for recheck.")
                return False
            torrent = torrent_info[0]
            if torrent.progress == 1:
                logging.info(f"Recheck completed for torrent {torrent_hash[:10]}.")
                return True
            time.sleep(10)
        except Exception as e:
            logging.error(f"Error while waiting for recheck on {torrent_hash[:10]}: {e}")
            return False
    logging.error(f"Timeout: Recheck did not complete for torrent {torrent_hash[:10]} in {timeout_seconds}s.")
    return False

def cleanup_orphaned_cache(destination_qbit: qbittorrentapi.Client) -> None:
    """
    Scans for leftover cache directories from previous runs and removes them
    if the corresponding torrent is already successfully on the destination client.
    """
    temp_dir = Path(tempfile.gettempdir())
    cache_prefix = "torrent_mover_cache_"
    logging.info("--- Running Orphaned Cache Cleanup ---")
    try:
        all_dest_hashes: Set[str] = {t.hash for t in destination_qbit.torrents_info() if t.progress == 1}
        logging.info(f"Found {len(all_dest_hashes)} completed torrent hashes on the destination client for cleanup check.")
    except Exception as e:
        logging.error(f"Could not retrieve torrents from destination client for cache cleanup: {e}")
        return
    found_cache_dirs = 0
    cleaned_cache_dirs = 0
    for item in temp_dir.iterdir():
        if item.is_dir() and item.name.startswith(cache_prefix):
            found_cache_dirs += 1
            torrent_hash = item.name[len(cache_prefix):]
            if torrent_hash in all_dest_hashes:
                logging.warning(f"Found orphaned cache for a completed torrent: {torrent_hash}. Removing.")
                try:
                    shutil.rmtree(item)
                    cleaned_cache_dirs += 1
                except OSError as e:
                    logging.error(f"Failed to remove orphaned cache directory '{item}': {e}")
            else:
                logging.info(f"Found valid cache for an incomplete or non-existent torrent: {torrent_hash}. Leaving it for resume.")
    if found_cache_dirs == 0:
        logging.info("No leftover cache directories found.")
    else:
        logging.info(f"Cleanup complete. Removed {cleaned_cache_dirs}/{found_cache_dirs} orphaned cache directories.")

def recover_cached_torrents(source_qbit: qbittorrentapi.Client, destination_qbit: qbittorrentapi.Client) -> List[qbittorrentapi.TorrentDictionary]:
    """
    Scans for leftover cache directories from previous runs and adds them back
    to the processing queue if the torrent is not on the destination.
    """
    temp_dir = Path(tempfile.gettempdir())
    cache_prefix = "torrent_mover_cache_"
    logging.info("--- Checking for incomplete cached transfers to recover ---")
    try:
        all_dest_hashes: Set[str] = {t.hash for t in destination_qbit.torrents_info()}
        logging.info(f"Found {len(all_dest_hashes)} torrent hashes on the destination client for recovery check.")
    except Exception as e:
        logging.error(f"Could not retrieve torrents from destination client for cache recovery: {e}")
        return []
    cache_dirs = [item for item in temp_dir.iterdir() if item.is_dir() and item.name.startswith(cache_prefix)]
    if not cache_dirs:
        logging.info("No leftover cache directories found to recover.")
        return []
    logging.info(f"Found {len(cache_dirs)} cache directories to check for recovery.")
    hashes_to_recover = []
    for item in cache_dirs:
        torrent_hash = item.name[len(cache_prefix):]
        if torrent_hash not in all_dest_hashes:
            logging.warning(f"Found an incomplete cached transfer: {torrent_hash}. Will attempt to recover.")
            hashes_to_recover.append(torrent_hash)
    if not hashes_to_recover:
        logging.info("All found cache directories correspond to completed torrents.")
        return []
    try:
        source_torrents = source_qbit.torrents_info(torrent_hashes=hashes_to_recover)
        recovered_torrents = list(source_torrents)
        if recovered_torrents:
            logging.info(f"Successfully recovered {len(recovered_torrents)} torrent(s) from cache. They will be added to the queue.")
        else:
            logging.warning("Could not find matching torrents on the source for the incomplete cache directories.")
        return recovered_torrents
    except Exception as e:
        logging.error(f"An error occurred while trying to get torrent info from the source for recovery: {e}")
        return []

def destination_health_check(config: configparser.ConfigParser, total_transfer_size_bytes: int, ssh_connection_pools: Dict[str, SSHConnectionPool]) -> bool:
    """
    Performs checks on the destination (local or remote) to ensure it's ready.
    """
    logging.info("--- Running Destination Health Check ---")
    transfer_mode = config['SETTINGS'].get('transfer_mode', 'sftp').lower()
    dest_path = config['DESTINATION_PATHS'].get('destination_path')
    remote_config = config['DESTINATION_SERVER'] if transfer_mode == 'sftp_upload' and 'DESTINATION_SERVER' in config else None
    dest_pool = ssh_connection_pools.get('DESTINATION_SERVER') if remote_config else None
    available_space = -1
    try:
        if remote_config and dest_pool:
            with dest_pool.get_connection() as (sftp, ssh):
                command = f"df -kP {shlex.quote(dest_path)}"
                stdin, stdout, stderr = ssh.exec_command(command, timeout=30)
                exit_status = stdout.channel.recv_exit_status()
                if exit_status != 0:
                    stderr_output = stderr.read().decode('utf-8').strip()
                    if "not found" in stderr_output or "no such" in stderr_output.lower():
                        raise FileNotFoundError(f"The 'df' command was not found on the remote server. Cannot check disk space.")
                    raise Exception(f"'df' command failed with exit code {exit_status}. Stderr: {stderr_output}")
                output = stdout.read().decode('utf-8').strip().splitlines()
                if len(output) < 2:
                    stderr_output = stderr.read().decode('utf-8').strip()
                    if "no such file or directory" in stderr_output.lower():
                        raise FileNotFoundError(f"The remote path '{dest_path}' does not exist.")
                    raise ValueError(f"Could not parse 'df' output. Raw output: '{' '.join(output)}'")
                parts = output[1].split()
                if len(parts) < 4:
                    raise ValueError(f"Unexpected 'df' output format. Line: '{output[1]}'")
                available_kb = int(parts[3])
                available_space = available_kb * 1024
        else:
            stats = os.statvfs(dest_path)
            available_space = stats.f_bavail * stats.f_frsize
        required_space_gb = total_transfer_size_bytes / GB_BYTES
        available_space_gb = available_space / GB_BYTES
        logging.info(f"Required space for this run: {required_space_gb:.2f} GB. Available on destination: {available_space_gb:.2f} GB.")
        if total_transfer_size_bytes > available_space:
            logging.error("FATAL: Not enough disk space on the destination.")
            logging.error(f"Required: {required_space_gb:.2f} GB, Available: {available_space_gb:.2f} GB.")
            return False
        else:
            logging.info("[green]SUCCESS:[/] Destination has enough disk space.")
    except FileNotFoundError:
        logging.error(f"FATAL: The destination path '{dest_path}' does not exist.")
        if not remote_config:
            logging.error("Please ensure the base directory is created and accessible on the local filesystem.")
        else:
            logging.error("Please ensure the base directory is created and accessible on the remote server.")
        return False
    except Exception as e:
        logging.error(f"An error occurred during disk space check: {e}", exc_info=True)
        return False
    if not test_path_permissions(dest_path, remote_config=remote_config, ssh_connection_pools=ssh_connection_pools):
        logging.error("FATAL: Destination permission check failed.")
        return False
    logging.info("--- Destination Health Check Passed ---")
    return True

def load_tracker_rules(script_dir: Path, rules_filename: str = "tracker_rules.json") -> Dict[str, str]:
    rules_file = script_dir / rules_filename
    if not rules_file.is_file():
        logging.warning(f"Tracker rules file not found at '{rules_file}'. Starting with empty ruleset.")
        return {}
    try:
        with open(rules_file, 'r') as f:
            rules = json.load(f)
        logging.info(f"Successfully loaded {len(rules)} tracker rules from '{rules_file}'.")
        return rules
    except json.JSONDecodeError:
        logging.error(f"Could not decode JSON from '{rules_file}'. Please check its format.")
        return {}

def save_tracker_rules(rules: Dict[str, str], script_dir: Path, rules_filename: str = "tracker_rules.json") -> bool:
    rules_file = script_dir / rules_filename
    try:
        with open(rules_file, 'w') as f:
            json.dump(rules, f, indent=4, sort_keys=True)
        logging.info(f"Successfully saved {len(rules)} rules to '{rules_file}'.")
        return True
    except Exception as e:
        logging.error(f"Failed to save rules to '{rules_file}': {e}")
        return False

def get_tracker_domain(tracker_url: str) -> Optional[str]:
    try:
        netloc = urlparse(tracker_url).netloc
        parts = netloc.split('.')
        if len(parts) > 2:
            if parts[0] in ['tracker', 'announce', 'www']:
                return '.'.join(parts[1:])
        return netloc
    except Exception:
        return None

def get_category_from_rules(torrent: qbittorrentapi.TorrentDictionary, rules: Dict[str, str], client: qbittorrentapi.Client) -> Optional[str]:
    try:
        trackers = client.torrents_trackers(torrent_hash=torrent.hash)
        for tracker in trackers:
            domain = get_tracker_domain(tracker.get('url'))
            if domain and domain in rules:
                return rules[domain]
    except Exception as e:
        logging.warning(f"Could not check trackers for torrent '{torrent.name}': {e}")
    return None

def set_category_based_on_tracker(client: qbittorrentapi.Client, torrent_hash: str, tracker_rules: Dict[str, str], dry_run: bool = False) -> None:
    try:
        torrent_info = client.torrents_info(torrent_hashes=torrent_hash)
        if not torrent_info:
            logging.warning(f"Could not find torrent {torrent_hash[:10]} on destination to categorize.")
            return
        torrent = torrent_info[0]
        category = get_category_from_rules(torrent, tracker_rules, client)
        if category:
            if category == "ignore":
                logging.info(f"Rule is to ignore torrent '{torrent.name}'. Doing nothing.")
                return
            if torrent.category == category:
                logging.info(f"Torrent '{torrent.name}' is already in the correct category '{category}'.")
                return
            logging.info(f"Rule found. Setting category to '{category}' for '{torrent.name}'.")
            if not dry_run:
                client.torrents_set_category(torrent_hashes=torrent.hash, category=category)
            else:
                logging.info(f"[DRY RUN] Would set category of '{torrent.name}' to '{category}'.")
        else:
            logging.info(f"No matching tracker rule found for torrent '{torrent.name}'.")
    except qbittorrentapi.exceptions.NotFound404Error:
        logging.warning(f"Torrent {torrent_hash[:10]} not found on destination when trying to categorize.")
    except Exception as e:
        logging.error(f"An error occurred during categorization for torrent {torrent_hash[:10]}: {e}", exc_info=True)

def change_ownership(path_to_change: str, user: str, group: str, remote_config: Optional[configparser.SectionProxy] = None, dry_run: bool = False, ssh_connection_pools: Optional[Dict[str, SSHConnectionPool]] = None) -> None:
    """
    Changes the ownership of a file or directory, either locally or remotely.
    """
    if not user and not group:
        return
    owner_spec = f"{user or ''}:{group or ''}".strip(':')
    if dry_run:
        logging.info(f"[DRY RUN] Would change ownership of '{path_to_change}' to '{owner_spec}'.")
        return
    if remote_config and ssh_connection_pools:
        logging.info(f"Attempting to change remote ownership of '{path_to_change}' to '{owner_spec}'...")
        pool = ssh_connection_pools.get('DESTINATION_SERVER')
        if not pool:
            logging.error("Could not find SSH pool for DESTINATION_SERVER.")
            return
        try:
            with pool.get_connection() as (sftp, ssh):
                remote_command = f"chown -R -- {shlex.quote(owner_spec)} {shlex.quote(path_to_change)}"
                logging.debug(f"Executing remote command: {remote_command}")
                stdin, stdout, stderr = ssh.exec_command(remote_command, timeout=120)
                exit_status = stdout.channel.recv_exit_status()
                if exit_status == 0:
                    logging.info("Remote ownership changed successfully.")
                else:
                    stderr_output = stderr.read().decode('utf-8').strip()
                    logging.error(f"Failed to change remote ownership for '{path_to_change}'. Exit code: {exit_status}, Stderr: {stderr_output}")
        except Exception as e:
            logging.error(f"An exception occurred during remote chown: {e}", exc_info=True)
    else:
        logging.info(f"Attempting to change local ownership of '{path_to_change}' to '{owner_spec}'...")
        try:
            if shutil.which("chown") is None:
                logging.warning("'chown' command not found locally. Skipping ownership change.")
                return
            command = ["chown", "-R", owner_spec, path_to_change]
            process = subprocess.run(command, capture_output=True, text=True, check=False)
            if process.returncode == 0:
                logging.info("Local ownership changed successfully.")
            else:
                logging.error(f"Failed to change local ownership for '{path_to_change}'. Exit code: {process.returncode}, Stderr: {process.stderr.strip()}")
        except Exception as e:
            logging.error(f"An exception occurred during local chown: {e}", exc_info=True)

def _pre_transfer_setup(torrent: qbittorrentapi.TorrentDictionary, config: configparser.ConfigParser, ssh_connection_pools: Dict[str, SSHConnectionPool]) -> Tuple[List[Tuple[str, str]], str, str, str]:
    """Handles pre-transfer setup including path resolution and file listing."""
    source_pool = ssh_connection_pools.get('SOURCE_SERVER')
    transfer_mode = config['SETTINGS'].get('transfer_mode', 'sftp').lower()
    source_content_path = torrent.content_path.rstrip('/\\')
    dest_base_path = config['DESTINATION_PATHS']['destination_path']
    content_name = os.path.basename(source_content_path)
    dest_content_path = os.path.join(dest_base_path, content_name)
    remote_dest_base_path = config['DESTINATION_PATHS'].get('remote_destination_path') or dest_base_path
    destination_save_path = remote_dest_base_path
    all_files: List[Tuple[str, str]] = []
    if transfer_mode != 'rsync':
        if not source_pool:
            raise ValueError("Source SSH connection pool not initialized.")
        with source_pool.get_connection() as (sftp, ssh):
            source_stat = sftp.stat(source_content_path)
            if source_stat.st_mode & 0o40000:  # S_ISDIR
                _get_all_files_recursive(sftp, source_content_path, dest_content_path, all_files)
            else:
                all_files.append((source_content_path, dest_content_path))
    else:
        all_files.append((source_content_path, dest_content_path))
    return all_files, source_content_path, dest_content_path, destination_save_path

def _execute_transfer(torrent: qbittorrentapi.TorrentDictionary, total_size: int, config: configparser.ConfigParser, ui: UIManager, ssh_connection_pools: Dict[str, SSHConnectionPool], all_files: List[Tuple[str, str]], source_content_path: str, dest_content_path: str, dry_run: bool, sftp_chunk_size: int) -> None:
    """Executes the file transfer based on the configured transfer mode."""
    name = torrent.name
    hash_ = torrent.hash
    transfer_mode = config['SETTINGS'].get('transfer_mode', 'sftp').lower()
    if transfer_mode == 'rsync':
        transfer_content_rsync(config['SOURCE_SERVER'], source_content_path, dest_content_path, hash_, ui, dry_run)
        logging.info(f"TRANSFER: Rsync transfer completed for '{name}'.")
    else:
        max_concurrent_downloads = config['SETTINGS'].getint('max_concurrent_downloads', 4)
        max_concurrent_uploads = config['SETTINGS'].getint('max_concurrent_uploads', 4)
        sftp_download_limit_mbps = config['SETTINGS'].getfloat('sftp_download_limit_mbps', 0)
        sftp_upload_limit_mbps = config['SETTINGS'].getfloat('sftp_upload_limit_mbps', 0)
        download_limit_bytes = int(sftp_download_limit_mbps * 1024 * 1024 / 8)
        upload_limit_bytes = int(sftp_upload_limit_mbps * 1024 * 1024 / 8)
        source_pool = ssh_connection_pools.get('SOURCE_SERVER')
        if not source_pool:
            raise ValueError("Source SSH connection pool not initialized.")
        if transfer_mode == 'sftp_upload':
            logging.info(f"TRANSFER: Starting SFTP-to-SFTP upload for '{name}'...")
            dest_pool = ssh_connection_pools.get('DESTINATION_SERVER')
            if not dest_pool:
                raise ValueError("Destination SSH connection pool not initialized for sftp_upload mode.")
            local_cache_sftp_upload = config['SETTINGS'].getboolean('local_cache_sftp_upload', False)
            transfer_content_sftp_upload(
                source_pool, dest_pool, all_files, hash_, ui,
                max_concurrent_downloads, max_concurrent_uploads, total_size, dry_run,
                local_cache_sftp_upload,
                download_limit_bytes, upload_limit_bytes, sftp_chunk_size
            )
            logging.info(f"TRANSFER: SFTP-to-SFTP upload completed for '{name}'.")
        else:
            logging.info(f"TRANSFER: Starting SFTP download for '{name}'...")
            transfer_content(source_pool, all_files, hash_, ui, max_concurrent_downloads, dry_run, download_limit_bytes, sftp_chunk_size)
            logging.info(f"TRANSFER: SFTP download completed for '{name}'.")

def _post_transfer_actions(torrent: qbittorrentapi.TorrentDictionary, source_qbit: qbittorrentapi.Client, destination_qbit: qbittorrentapi.Client, config: configparser.ConfigParser, tracker_rules: Dict[str, str], ssh_connection_pools: Dict[str, SSHConnectionPool], dest_content_path: str, destination_save_path: str, dry_run: bool, test_run: bool) -> bool:
    """Handles all actions after a successful transfer."""
    name, hash_ = torrent.name, torrent.hash
    transfer_mode = config['SETTINGS'].get('transfer_mode', 'sftp').lower()
    chown_user = config['SETTINGS'].get('chown_user', '').strip()
    chown_group = config['SETTINGS'].get('chown_group', '').strip()
    if chown_user or chown_group:
        remote_config = config['DESTINATION_SERVER'] if transfer_mode == 'sftp_upload' else None
        change_ownership(dest_content_path, chown_user, chown_group, remote_config, dry_run, ssh_connection_pools)
    destination_save_path_str = str(destination_save_path).replace("\\", "/")
    if not dry_run:
        logging.debug(f"Exporting .torrent file for {name}")
        torrent_file_content = source_qbit.torrents_export(torrent_hash=hash_)
        logging.info(f"CLIENT: Adding torrent to Destination (paused) with save path '{destination_save_path_str}': {name}")
        destination_qbit.torrents_add(
            torrent_files=torrent_file_content,
            save_path=destination_save_path_str,
            is_paused=True,
            category=torrent.category,
            use_auto_torrent_management=True
        )
        time.sleep(5)
    else:
        logging.info(f"[DRY RUN] Would export and add torrent to Destination (paused) with save path '{destination_save_path_str}': {name}")
    if not dry_run:
        logging.info(f"CLIENT: Triggering force recheck on Destination for: {name}")
        destination_qbit.torrents_recheck(torrent_hashes=hash_)
    else:
        logging.info(f"[DRY RUN] Would trigger force recheck on Destination for: {name}")
    if not wait_for_recheck_completion(destination_qbit, hash_, dry_run=dry_run):
        logging.error(f"Failed to verify recheck for {name}. Leaving on Source for next run.")
        return False
    if not dry_run:
        logging.info(f"CLIENT: Starting torrent on Destination: {name}")
        destination_qbit.torrents_resume(torrent_hashes=hash_)
    else:
        logging.info(f"[DRY RUN] Would start torrent on Destination: {name}")
    logging.info(f"CLIENT: Attempting to categorize torrent on Destination: {name}")
    set_category_based_on_tracker(destination_qbit, hash_, tracker_rules, dry_run=dry_run)
    if not dry_run and not test_run:
        logging.info(f"CLIENT: Pausing torrent on Source before deletion: {name}")
        source_qbit.torrents_pause(torrent_hashes=hash_)
    else:
        logging.info(f"[DRY RUN/TEST RUN] Would pause torrent on Source: {name}")
    if test_run:
        logging.info(f"[TEST RUN] Skipping deletion of torrent from Source: {name}")
    elif not dry_run:
        logging.info(f"CLIENT: Deleting torrent and data from Source: {name}")
        source_qbit.torrents_delete(torrent_hashes=hash_, delete_files=True)
    else:
        logging.info(f"[DRY RUN] Would delete torrent and data from Source: {name}")
    return True

def transfer_torrent(torrent: qbittorrentapi.TorrentDictionary, total_size: int, source_qbit: qbittorrentapi.Client, destination_qbit: qbittorrentapi.Client, config: configparser.ConfigParser, tracker_rules: Dict[str, str], ui: UIManager, ssh_connection_pools: Dict[str, SSHConnectionPool], dry_run: bool = False, test_run: bool = False, sftp_chunk_size: int = 65536) -> Tuple[bool, float]:
    """
    Executes the transfer and management process for a single, pre-analyzed torrent.
    """
    name, hash_ = torrent.name, torrent.hash
    success = False
    start_time = time.time()
    try:
        all_files, source_content_path, dest_content_path, destination_save_path = _pre_transfer_setup(
            torrent, config, ssh_connection_pools
        )
        local_cache_sftp_upload = config['SETTINGS'].getboolean('local_cache_sftp_upload', False)
        transfer_mode = config['SETTINGS'].get('transfer_mode', 'sftp').lower()
        transfer_multiplier = 2 if transfer_mode == 'sftp_upload' and local_cache_sftp_upload else 1
        source_file_paths = [source_f for source_f, dest_f in all_files]
        ui.start_torrent_transfer(hash_, total_size, source_file_paths, transfer_multiplier)
        if dry_run:
            logging.info(f"[DRY RUN] Simulating transfer for '{name}'.")
            ui.update_torrent_byte_progress(hash_, total_size * transfer_multiplier)
            ui.advance_overall_progress(total_size * transfer_multiplier)
            success = True
            duration = time.time() - start_time
            return True, duration
        _execute_transfer(
            torrent, total_size, config, ui, ssh_connection_pools,
            all_files, source_content_path, dest_content_path, dry_run, sftp_chunk_size
        )
        if _post_transfer_actions(
            torrent, source_qbit, destination_qbit, config, tracker_rules,
            ssh_connection_pools, dest_content_path, destination_save_path, dry_run, test_run
        ):
            logging.info(f"SUCCESS: Successfully processed torrent: {name}")
            success = True
            duration = time.time() - start_time
            return True, duration
        else:
            duration = time.time() - start_time
            return False, duration
    except Exception as e:
        logging.error(f"An error occurred while processing torrent {name}: {e}", exc_info=True)
        success = False
        duration = time.time() - start_time
        return False, duration
    finally:
        ui.stop_torrent_transfer(hash_, success=success)

def run_interactive_categorization(client: qbittorrentapi.Client, rules: Dict[str, str], script_dir: Path, category_to_scan: str, no_rules: bool = False) -> None:
    """Interactively categorize torrents based on tracker domains."""
    logging.info("Starting interactive categorization...")
    if no_rules:
        logging.warning("Ignoring existing rules for this session (--no-rules).")
    try:
        if not category_to_scan:
            logging.info("No category specified. Scanning for 'uncategorized' torrents.")
            torrents_to_check = client.torrents_info(filter='uncategorized', sort='name')
        else:
            logging.info(f"Scanning for torrents in category: '{category_to_scan}'")
            torrents_to_check = client.torrents_info(category=category_to_scan, sort='name')
        if not torrents_to_check:
            logging.info(f"No torrents found in '{category_to_scan or 'uncategorized'}' that need categorization.")
            return
        available_categories = sorted(list(client.torrent_categories.categories.keys()))
        if not available_categories:
            logging.error("No categories found on the destination client. Cannot perform categorization.")
            return
        updated_rules = rules.copy()
        rules_changed = False
        console = Console()
        manual_review_count = 0
        for torrent in torrents_to_check:
            auto_category = None
            if not no_rules:
                auto_category = get_category_from_rules(torrent, updated_rules, client)
            if auto_category:
                if auto_category == "ignore":
                    logging.info(f"Ignoring '{torrent.name}' based on existing 'ignore' rule.")
                elif torrent.category != auto_category:
                    logging.info(f"Rule found for '{torrent.name}'. Setting category to '{auto_category}'.")
                    try:
                        client.torrents_set_category(torrent_hashes=torrent.hash, category=auto_category)
                    except Exception as e:
                        logging.error(f"Failed to set category for '{torrent.name}': {e}", exc_info=True)
                continue
            if manual_review_count == 0:
                logging.info("Some torrents require manual review.")
            manual_review_count += 1
            console.print("-" * 60)
            console.print(f"Torrent needs categorization: [bold]{torrent.name}[/bold]")
            console.print(f"   Current Category: {torrent.category or 'None'}")
            trackers = client.torrents_trackers(torrent_hash=torrent.hash)
            torrent_domains = sorted(list(set(d for d in [get_tracker_domain(t.get('url')) for t in trackers] if d)))
            console.print(f"   Tracker Domains: {', '.join(torrent_domains) if torrent_domains else 'None found'}")
            console.print("\nPlease choose an action:")
            for i, cat in enumerate(available_categories):
                console.print(f"  {i+1}: Set category to '{cat}'")
            console.print("\n  s: Skip this torrent (no changes)")
            console.print("  i: Ignore this torrent's trackers permanently")
            console.print("  q: Quit interactive session")
            while True:
                choice = console.input("Enter your choice: ").lower()
                if choice == 'q':
                    if rules_changed:
                        save_tracker_rules(updated_rules, script_dir)
                    return
                if choice == 's':
                    break
                if choice == 'i':
                    if not torrent_domains:
                        console.print("No domains to ignore. Skipping.")
                        break
                    for domain in torrent_domains:
                        if domain not in updated_rules:
                            console.print(f"Creating 'ignore' rule for domain: {domain}")
                            updated_rules[domain] = "ignore"
                            rules_changed = True
                    break
                try:
                    choice_idx = int(choice) - 1
                    if 0 <= choice_idx < len(available_categories):
                        chosen_category = available_categories[choice_idx]
                        console.print(f"Setting category to '{chosen_category}'.")
                        client.torrents_set_category(torrent_hashes=torrent.hash, category=chosen_category)
                        if torrent_domains:
                            while True:
                                learn = console.input("Create a rule for this choice? (y/n): ").lower()
                                if learn in ['y', 'yes']:
                                    if len(torrent_domains) == 1:
                                        domain_to_rule = torrent_domains[0]
                                        console.print(f"Creating rule: '{domain_to_rule}' -> '{chosen_category}'")
                                        updated_rules[domain_to_rule] = chosen_category
                                        rules_changed = True
                                        break
                                    else:
                                        console.print("Choose a domain for the rule:")
                                        for j, domain in enumerate(torrent_domains):
                                            console.print(f"  {j+1}: {domain}")
                                        domain_choice = console.input(f"Enter number (1-{len(torrent_domains)}): ")
                                        try:
                                            domain_idx = int(domain_choice) - 1
                                            if 0 <= domain_idx < len(torrent_domains):
                                                domain_to_rule = torrent_domains[domain_idx]
                                                console.print(f"Creating rule: '{domain_to_rule}' -> '{chosen_category}'")
                                                updated_rules[domain_to_rule] = chosen_category
                                                rules_changed = True
                                                break
                                            else:
                                                console.print("Invalid number.")
                                        except ValueError:
                                            console.print("Invalid input.")
                                elif learn in ['n', 'no']:
                                    break
                        break
                    else:
                        console.print("Invalid number. Please try again.")
                except ValueError:
                    console.print("Invalid input. Please enter a number or a valid command (s, i, q).")
        if rules_changed:
            save_tracker_rules(updated_rules, script_dir)
        console.print("-" * 60)
        logging.info("Interactive categorization session finished.")
    except Exception as e:
        logging.error(f"An error occurred during interactive categorization: {e}", exc_info=True)

def setup_logging(script_dir: Path, dry_run: bool, test_run: bool, debug: bool) -> None:
    """Configures logging to both console and a file."""
    log_dir = script_dir / 'logs'
    log_dir.mkdir(exist_ok=True)
    timestamp = time.strftime("%Y-%m-%d_%H-%M-%S")
    log_file_name = f"torrent_mover_{timestamp}.log"
    log_file_path = log_dir / log_file_name
    logger = logging.getLogger()
    log_level = logging.DEBUG if debug else logging.INFO
    logger.setLevel(log_level)
    if logger.hasHandlers():
        logger.handlers.clear()
    file_handler = logging.FileHandler(log_file_path, mode='w', encoding='utf-8')
    file_formatter = logging.Formatter('%(asctime)s - %(levelname)s - %(message)s')
    file_handler.setFormatter(file_formatter)
    logger.addHandler(file_handler)
    rich_handler = RichHandler(level=log_level, show_path=False, rich_tracebacks=True, markup=True, console=Console(stderr=True))
    rich_formatter = logging.Formatter('%(message)s')
    rich_handler.setFormatter(rich_formatter)
    logger.addHandler(rich_handler)
    logging.getLogger("paramiko").setLevel(logging.WARNING)
    logging.info("--- Torrent Mover script started ---")
    if dry_run:
        logging.warning("!!! DRY RUN MODE ENABLED. NO CHANGES WILL BE MADE. !!!")
    if test_run:
        logging.warning("!!! TEST RUN MODE ENABLED. SOURCE TORRENTS WILL NOT BE DELETED. !!!")

def pid_exists(pid: int) -> bool:
    """Check whether a process with the given PID exists."""
    if pid < 0: return False
    if pid == 0: return False
    try:
        os.kill(pid, 0)
    except OSError as err:
        if err.errno == errno.ESRCH: return False
        elif err.errno == errno.EPERM: return True
        else: raise
    else:
        return True

def test_path_permissions(path_to_test: str, remote_config: Optional[configparser.SectionProxy] = None, ssh_connection_pools: Optional[Dict[str, SSHConnectionPool]] = None) -> bool:
    """
    Tests write permissions for a given path by creating and deleting a temporary file.
    """
    if remote_config:
        logging.info(f"--- Running REMOTE Permission Test on: {path_to_test} ---")
        if not ssh_connection_pools:
            logging.error("SSH connection pools not available for remote permission test.")
            return False
        pool = ssh_connection_pools.get('DESTINATION_SERVER')
        if not pool:
            logging.error("Could not find SSH pool for DESTINATION_SERVER.")
            return False
        try:
            with pool.get_connection() as (sftp, ssh):
                path_to_test = path_to_test.replace('\\', '/')
                test_file_path = f"{path_to_test.rstrip('/')}/permission_test_{os.getpid()}.tmp"
                logging.info(f"Attempting to create a remote test file: {test_file_path}")
                with sftp.open(test_file_path, 'w') as f:
                    f.write('test')
                logging.info("Remote test file created successfully.")
                sftp.remove(test_file_path)
            logging.info("Remote test file removed successfully.")
            logging.info(f"[bold green]SUCCESS:[/] Remote write permissions are correctly configured for '{remote_config['username']}' on path '{path_to_test}'")
            return True
        except PermissionError:
            logging.error(f"[bold red]FAILURE:[/] Permission denied on remote server when trying to write to '{path_to_test}'.\n"
                          f"Please ensure the user '{remote_config['username']}' has write access to this path on the remote server.")
            return False
        except Exception as e:
            logging.error(f"[bold red]FAILURE:[/] An unexpected error occurred during remote permission test: {e}", exc_info=True)
            return False
    else:
        p = Path(path_to_test)
        logging.info(f"--- Running LOCAL Permission Test on: {p} ---")
        if not p.exists():
            logging.error(f"Error: The local path '{p}' does not exist.\nPlease ensure the base directory is created and accessible.")
            return False
        if not p.is_dir():
            logging.error(f"Error: The local path '{p}' is not a directory.")
            return False
        test_file_path = p / f"permission_test_{os.getpid()}.tmp"
        try:
            logging.info(f"Attempting to create a test file: {test_file_path}")
            with open(test_file_path, 'w') as f:
                f.write('test')
            logging.info("Test file created successfully.")
            os.remove(test_file_path)
            logging.info("Test file removed successfully.")
            logging.info(f"[bold green]SUCCESS:[/] Local write permissions are correctly configured for {p}")
            return True
        except PermissionError:
            logging.error(f"[bold red]FAILURE:[/] Permission denied when trying to write to local path '{p}'.\n"
                          f"Please ensure the user '{getpass.getuser()}' running the script has write access to this path.")
            return False
        except Exception as e:
            logging.error(f"[bold red]FAILURE:[/] An unexpected error occurred during local permission test: {e}", exc_info=True)
            return False

def main() -> int:
    """Main entry point for the script."""
    script_dir = Path(__file__).resolve().parent
    lock = None
    try:
        lock = LockFile(script_dir / 'torrent_mover.lock')
        lock.acquire()
    except RuntimeError as e:
        print(f"ERROR: {e}", file=sys.stderr)
        return 1
    default_config_path = script_dir / 'config.ini'
    parser = argparse.ArgumentParser(description="A script to move qBittorrent torrents and data between servers.", formatter_class=argparse.ArgumentDefaultsHelpFormatter)
    parser.add_argument('--config', default=str(default_config_path), help='Path to the configuration file.')
    mode_group = parser.add_mutually_exclusive_group()
    mode_group.add_argument('--dry-run', action='store_true', help='Simulate the process without making any changes.')
    mode_group.add_argument('--test-run', action='store_true', help='Run the full process but do not delete the source torrent.')
    parser.add_argument('--debug', action='store_true', help='Enable debug logging to file.')
    parser.add_argument('--parallel-jobs', type=int, default=DEFAULT_PARALLEL_JOBS, metavar='N', help='Number of torrents to process in parallel.')
    parser.add_argument('-l', '--list-rules', action='store_true', help='List all tracker-to-category rules and exit.')
    parser.add_argument('-a', '--add-rule', nargs=2, metavar=('TRACKER_DOMAIN', 'CATEGORY'), help='Add or update a rule and exit.')
    parser.add_argument('-d', '--delete-rule', metavar='TRACKER_DOMAIN', help='Delete a rule and exit.')
    parser.add_argument('-c', '--categorize', dest='interactive_categorize', action='store_true', help='Interactively categorize torrents on destination.')
    parser.add_argument('--category', help='(For -c mode) Specify a category to scan, overriding the config.')
    parser.add_argument('-nr', '--no-rules', action='store_true', help='(For -c mode) Ignore existing rules and show all torrents in the category.')
    parser.add_argument('--test-permissions', action='store_true', help='Test write permissions for the configured destination_path and exit.')
    parser.add_argument('--check-config', action='store_true', help='Validate the configuration file and exit.')
    parser.add_argument('--version', action='store_true', help="Show program's version and config file path, then exit.")
    argcomplete.autocomplete(parser)
    args = parser.parse_args()
    if args.version:
        print(f"{Path(sys.argv[0]).name} {__version__}")
        print(f"Configuration file: {args.config}")
        return 0
    setup_logging(script_dir, args.dry_run, args.test_run, args.debug)
    logging.info(f"Using configuration file: {args.config}")
    if args.check_config:
        logging.info("--- Running Configuration Check ---")
        config = load_config(args.config)
        validator = ConfigValidator(config)
        if validator.validate():
            logging.info("[bold green]SUCCESS:[/] Configuration file appears to be valid.")
            return 0
        else:
            logging.error("[bold red]FAILURE:[/] Configuration file has errors.")
            return 1
    config_template_path = script_dir / 'config.ini.template'
    update_config(args.config, str(config_template_path))
    checkpoint = TransferCheckpoint(script_dir / 'transfer_checkpoint.json')
    ssh_connection_pools: Dict[str, SSHConnectionPool] = {}
    try:
        config = load_config(args.config)
        validator = ConfigValidator(config)
        if not validator.validate():
            return 1
        sftp_chunk_size = config['SETTINGS'].getint('sftp_chunk_size_kb', 64) * 1024
        server_sections = [s for s in config.sections() if s.endswith('_SERVER')]
        for section_name in server_sections:
            max_sessions = config[section_name].getint('max_concurrent_ssh_sessions', 8)
            ssh_connection_pools[section_name] = SSHConnectionPool(
                host=config[section_name]['host'],
                port=config[section_name].getint('port'),
                username=config[section_name]['username'],
                password=config[section_name]['password'],
                max_size=max_sessions
            )
            logging.info(f"Initialized SSH connection pool for '{section_name}' with size {max_sessions}.")
        if args.list_rules or args.add_rule or args.delete_rule or args.interactive_categorize or args.test_permissions:
            tracker_rules = load_tracker_rules(script_dir)
            logging.info("Executing utility command...")
            if args.test_permissions:
                transfer_mode = config['SETTINGS'].get('transfer_mode', 'sftp').lower()
                dest_path = config['DESTINATION_PATHS'].get('destination_path')
                if not dest_path:
                    logging.error("FATAL: 'destination_path' is not defined in your config file.")
                    return 1
                remote_config = None
                if transfer_mode == 'sftp_upload':
                    if 'DESTINATION_SERVER' not in config:
                        logging.error("FATAL: 'transfer_mode' is 'sftp_upload' but [DESTINATION_SERVER] is not defined in config.")
                        return 1
                    remote_config = config['DESTINATION_SERVER']
                test_path_permissions(dest_path, remote_config=remote_config, ssh_connection_pools=ssh_connection_pools)
                return 0
            if args.list_rules:
                if not tracker_rules:
                    logging.info("No rules found.")
                    return 0
                console = Console()
                table = Table(title="Tracker to Category Rules", show_header=True, header_style="bold magenta")
                table.add_column("Tracker Domain", style="dim", width=40)
                table.add_column("Assigned Category")
                sorted_rules = sorted(tracker_rules.items())
                for domain, category in sorted_rules:
                    table.add_row(domain, f"[yellow]{category}[/yellow]" if category == "ignore" else f"[cyan]{category}[/cyan]")
                console.print(table)
                return 0
            if args.add_rule:
                domain, category = args.add_rule
                tracker_rules[domain] = category
                if save_tracker_rules(tracker_rules, script_dir):
                    logging.info(f"Successfully added rule: '{domain}' -> '{category}'.")
                return 0
            if args.delete_rule:
                domain_to_delete = args.delete_rule
                if domain_to_delete in tracker_rules:
                    del tracker_rules[domain_to_delete]
                    if save_tracker_rules(tracker_rules, script_dir):
                        logging.info(f"Successfully deleted rule for '{domain_to_delete}'.")
                else:
                    logging.warning(f"No rule found for domain '{domain_to_delete}'. Nothing to delete.")
                return 0
            if args.interactive_categorize:
                try:
                    dest_client_section = config['SETTINGS'].get('destination_client_section', 'DESTINATION_QBITTORRENT')
                    destination_qbit = connect_qbit(config[dest_client_section], "Destination")
                    cat_to_scan = args.category or config['SETTINGS'].get('category_to_move') or ''
                    run_interactive_categorization(destination_qbit, tracker_rules, script_dir, cat_to_scan, args.no_rules)
                except Exception as e:
                    logging.error(f"Failed to run interactive categorization: {e}", exc_info=True)
                return 0
            return 0
        transfer_mode = config['SETTINGS'].get('transfer_mode', 'sftp').lower()
        if transfer_mode == 'rsync':
            check_sshpass_installed()
        try:
            source_section_name = config['SETTINGS']['source_client_section']
            dest_section_name = config['SETTINGS']['destination_client_section']
            source_qbit = connect_qbit(config[source_section_name], "Source")
            destination_qbit = connect_qbit(config[dest_section_name], "Destination")
        except KeyError as e:
            logging.error(f"Configuration Error: The client section '{e}' is defined in your [SETTINGS] but not found in the config file.")
            return 1
        except Exception as e:
            logging.error(f"Failed to connect to qBittorrent client after multiple retries: {e}", exc_info=True)
            return 1
        cleanup_orphaned_cache(destination_qbit)
        recovered_torrents = recover_cached_torrents(source_qbit, destination_qbit)
        tracker_rules = load_tracker_rules(script_dir)
        category_to_move = config['SETTINGS']['category_to_move']
        size_threshold_gb_str = config['SETTINGS'].get('size_threshold_gb')
        size_threshold_gb = None
        if size_threshold_gb_str and size_threshold_gb_str.strip():
            try:
                size_threshold_gb = float(size_threshold_gb_str)
            except ValueError:
                logging.error(f"Invalid value for 'size_threshold_gb': '{size_threshold_gb_str}'. It must be a number. Disabling threshold.")
        eligible_torrents = get_eligible_torrents(source_qbit, category_to_move, size_threshold_gb)
        if recovered_torrents:
            eligible_hashes = {t.hash for t in eligible_torrents}
            for torrent in recovered_torrents:
                if torrent.hash not in eligible_hashes:
                    eligible_torrents.append(torrent)
        if checkpoint.state["completed"]:
            original_count = len(eligible_torrents)
            eligible_torrents = [t for t in eligible_torrents if not checkpoint.is_completed(t.hash)]
            skipped_count = original_count - len(eligible_torrents)
            if skipped_count > 0:
                logging.info(f"Skipped {skipped_count} torrent(s) that were already completed in a previous run.")
        if not eligible_torrents:
            logging.info("No torrents to move at this time.")
            return 0
        total_count = len(eligible_torrents)
        stats: Dict[str, Any] = {
            "total_bytes_transferred": 0, "successful_transfers": 0, "failed_transfers": 0,
            "start_time": time.time(), "torrent_transfer_times": [], "total_transfer_time": 0
        }
        with UIManager(version=__version__) as ui:
            ui.set_analysis_total(total_count)
            ui.update_header(f"Found {total_count} torrents to process. Analyzing...")
            sftp_config = config['SOURCE_SERVER']
            analyzed_torrents: List[Tuple[qbittorrentapi.TorrentDictionary, int]] = []
            total_transfer_size = 0
            logging.info("STATE: Starting analysis phase...")
            try:
                for t in eligible_torrents:
                    ui.add_torrent_to_plan(t.name, t.hash, "[dim]Calculating...[/dim]")
                if transfer_mode == 'rsync':
                    for torrent in eligible_torrents:
                        try:
                            size = get_remote_size_rsync(sftp_config, torrent.content_path)
                            if size > 0:
                                analyzed_torrents.append((torrent, size))
                                total_transfer_size += size
                                ui._torrents_data[torrent.hash]["size"] = f"{size / GB_BYTES:.2f} GB"
                                ui.update_torrent_status_text(torrent.hash, "Analyzed", color="green")
                            else:
                                ui.update_torrent_status_text(torrent.hash, "Skipped (zero size)", color="dim")
                        except Exception as e:
                            ui.log(f"[bold red]Error calculating size for '{torrent.name}': {e}[/]")
                            ui.update_torrent_status_text(torrent.hash, "Analysis Failed", color="bold red")
                        finally:
                            ui.advance_analysis_progress()
                else:
                    source_server_section = config['SETTINGS'].get('source_server_section', 'SOURCE_SERVER')
                    source_pool = ssh_connection_pools.get(source_server_section)
                    if not source_pool:
                        ui.log(f"[bold red]Error: SSH connection pool for server section '{source_server_section}' not found. Check config.[/]")
                        return 1
                    with source_pool.get_connection() as (sftp, ssh):
                        paths = [t.content_path for t in eligible_torrents]
                        sizes = batch_get_remote_sizes(ssh, paths)
                        for torrent in eligible_torrents:
                            size = sizes.get(torrent.content_path)
                            if size is not None and size > 0:
                                analyzed_torrents.append((torrent, size))
                                total_transfer_size += size
                                ui._torrents_data[torrent.hash]["size"] = f"{size / GB_BYTES:.2f} GB"
                                ui.update_torrent_status_text(torrent.hash, "Analyzed", color="green")
                            elif size == 0:
                                ui.update_torrent_status_text(torrent.hash, "Skipped (zero size)", color="dim")
                            else:
                                ui.update_torrent_status_text(torrent.hash, "Analysis Failed", color="bold red")
                            ui.advance_analysis_progress()
            except Exception as e:
                ui.log(f"[bold red]A critical error occurred during the analysis phase: {e}[/]")
                return 1
            logging.info("STATE: Analysis complete.")
            ui.update_header("Analysis complete. Verifying destination...")
            if not analyzed_torrents:
                ui.update_footer("No valid, non-zero size torrents to transfer.")
                logging.info("No valid, non-zero size torrents to transfer.")
                time.sleep(2)
                return 0
            ui.set_overall_total(total_transfer_size)
            if not args.dry_run and not destination_health_check(config, total_transfer_size, ssh_connection_pools):
                ui.update_header("[bold red]Destination health check failed. Aborting transfer process.[/]")
                logging.error("FATAL: Destination health check failed.")
                time.sleep(5)
                return 1
            logging.info("STATE: Starting transfer phase...")
            ui.update_header(f"Transferring {len(analyzed_torrents)} torrents...")
            ui.update_footer("Executing transfers...")
            try:
                with ThreadPoolExecutor(max_workers=args.parallel_jobs, thread_name_prefix='Transfer') as executor:
                    transfer_futures = {
                        executor.submit(
                            transfer_torrent, t, size, source_qbit, destination_qbit, config, tracker_rules,
                            ui, ssh_connection_pools, args.dry_run, args.test_run, sftp_chunk_size
                        ): (t, size) for t, size in analyzed_torrents
                    }
                    for future in as_completed(transfer_futures):
                        torrent, size = transfer_futures[future]
                        try:
                            success, duration = future.result()
                            if success:
                                checkpoint.mark_completed(torrent.hash)
                                stats["successful_transfers"] += 1
                                stats["total_bytes_transferred"] += size
                                stats["torrent_transfer_times"].append(duration)
                                stats["total_transfer_time"] += duration
                            else:
                                stats["failed_transfers"] += 1
                        except Exception as e:
                            logging.error(f"An exception was thrown for torrent '{torrent.name}': {e}", exc_info=True)
                            ui.update_torrent_status_text(torrent.hash, "Failed", color="bold red")
                            stats["failed_transfers"] += 1
                        finally:
                            ui.advance_transfer_progress()
            except KeyboardInterrupt:
                ui.update_header("[bold yellow]Process interrupted by user. Transfers cancelled.[/]")
                ui.update_footer("Shutdown requested.")
                raise
            stats["end_time"] = time.time()
            stats["duration"] = stats["end_time"] - stats["start_time"]
            ui.display_stats(stats)
            ui.update_header(f"Processing complete. Moved {stats['successful_transfers']}/{total_count} torrent(s).")
            ui.update_footer("All tasks finished.")
            logging.info(f"Processing complete. Successfully moved {stats['successful_transfers']}/{total_count} torrent(s).")
    except KeyboardInterrupt:
        logging.warning("Process interrupted by user. Shutting down.")
    except KeyError as e:
        logging.error(f"Configuration key missing: {e}. Please check your config.ini.")
        return 1
    except Exception as e:
        logging.error(f"An unexpected error occurred in main: {e}", exc_info=True)
        return 1
    finally:
        for pool in ssh_connection_pools.values():
            pool.close_all()
        logging.info("All SSH connections have been closed.")
        logging.info("--- Torrent Mover script finished ---")
    return 0

if __name__ == "__main__":
    sys.exit(main())<|MERGE_RESOLUTION|>--- conflicted
+++ resolved
@@ -4,11 +4,7 @@
 # A script to automatically move completed torrents from a source qBittorrent client
 # to a destination client and transfer the files via SFTP.
 
-<<<<<<< HEAD
-__version__ = "1.7.3"
-=======
 __version__ = "1.8.0"
->>>>>>> 5aa91093
 
 import configparser
 import sys
