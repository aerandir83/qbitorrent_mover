--- conflicted
+++ resolved
@@ -473,7 +473,6 @@
                     status_text = torrent.get("status_text", "Transferring")
                     current_speed = torrent.get("speed", 0.0)
                     speed_str = f"{current_speed / (1024**2):.1f} MB/s" if current_speed > 0 else ""
-<<<<<<< HEAD
                     
                     # AI-FIX: Allow explicit progress from backend (rsync) to override calculation
                     # This helps when 'checking' involves reading files but not 'transferring' new bytes (UI mismatch)
@@ -481,8 +480,6 @@
                         progress = torrent["progress"] * 100.0
                     else:
                         progress = torrent["transferred"] / torrent["size"] * 100 if torrent["size"] > 0 else 0
-=======
->>>>>>> 32e410d2
 
 
                     # --- ADD THIS LINE (Fix for 106%) ---
@@ -565,11 +562,7 @@
                         progress_display,
                         Group(
                             # --- UPDATE THIS LINE ---
-<<<<<<< HEAD
                             Text.from_markup(f"[{name_style}]{display_name}[/{name_style}]{repair_label} [dim]{files_display_str}[/dim] [bold yellow]{status_text} {progress:.1f}% {speed_str}[/bold yellow]"),
-=======
-                            Text.from_markup(f"[{name_style}]{display_name}[/{name_style}]{repair_label} [dim]{files_display_str}[/dim] [bold yellow]{status_text} {speed_str}[/bold yellow]"),
->>>>>>> 32e410d2
                             # --- END UPDATE ---
                             files_panel_content
                         )
@@ -683,11 +676,7 @@
         pass
 
     @abc.abstractmethod
-<<<<<<< HEAD
     def update_torrent_progress(self, torrent_hash: str, bytes_transferred: float, transfer_type: str, speed: float = 0.0, status_text: str = None, progress: float = None):
-=======
-    def update_torrent_progress(self, torrent_hash: str, bytes_transferred: float, transfer_type: str, speed: float = 0.0, status_text: str = None):
->>>>>>> 32e410d2
         pass
 
     @abc.abstractmethod
@@ -788,11 +777,7 @@
         else:
             logging.info(f"Starting Transfer: {torrent_name}")
 
-<<<<<<< HEAD
     def update_torrent_progress(self, torrent_hash: str, bytes_transferred: float, transfer_type: str, speed: float = 0.0, status_text: str = None, progress: float = None):
-=======
-    def update_torrent_progress(self, torrent_hash: str, bytes_transferred: float, transfer_type: str, speed: float = 0.0, status_text: str = None):
->>>>>>> 32e410d2
         """A no-op to avoid overly verbose logging."""
         # We don't log every progress update in simple mode, too noisy.
         pass
@@ -1245,6 +1230,8 @@
                 "status": "transferring",
                 "status_text": "Transferring", # <-- ADD THIS
                 "speed": 0.0, # <-- ADD THIS
+                "status_text": "Transferring", # <-- ADD THIS
+                "speed": 0.0, # <-- ADD THIS
                 "start_time": time.time(),
                 "bytes_for_delta_calc": 0, # <-- ADD THIS LINE
                 "is_repair": is_repair,
@@ -1254,11 +1241,7 @@
             self._active_torrents.append(torrent_hash)
             self._stats["active_transfers"] += 1
 
-<<<<<<< HEAD
     def update_torrent_progress(self, torrent_hash: str, bytes_transferred: float, transfer_type: str, speed: float = 0.0, status_text: str = None, progress: float = None):
-=======
-    def update_torrent_progress(self, torrent_hash: str, bytes_transferred: float, transfer_type: str, speed: float = 0.0, status_text: str = None):
->>>>>>> 32e410d2
         """Updates the progress for a torrent and the overall progress bar.
 
         # AI-CONTEXT: Delta Calculation
@@ -1270,10 +1253,7 @@
             transfer_type: Either "download" or "upload", for stat tracking.
             speed: Current speed in bytes/sec (optional).
             status_text: Current status text (e.g. "Checking") (optional).
-<<<<<<< HEAD
             progress: Explicit progress fraction (0.0-1.0) (optional).
-=======
->>>>>>> 32e410d2
         """
         with self._lock:
             if torrent_hash in self._torrents:
@@ -1282,11 +1262,8 @@
                     self._torrents[torrent_hash]["speed"] = speed
                 if status_text:
                     self._torrents[torrent_hash]["status_text"] = status_text
-<<<<<<< HEAD
                 if progress is not None:
                     self._torrents[torrent_hash]["progress"] = progress
-=======
->>>>>>> 32e410d2
 
                 if transfer_type == "download":
                     self._stats["transferred_dl_bytes"] = self._stats.get("transferred_dl_bytes", 0) + bytes_transferred
